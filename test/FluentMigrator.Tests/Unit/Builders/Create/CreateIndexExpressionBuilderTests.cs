--- conflicted
+++ resolved
@@ -196,14 +196,31 @@
             expressionMock.VerifyGet(e => e.Index);
         }
 
-<<<<<<< HEAD
         [Test]
         public void CallingFilterExpressingInPostgres()
         {
             var additionalFeatures = new Dictionary<string, object>()
             {
                 [PostgresExtensions.IndexFilter] = ""
-=======
+            };
+
+            var indexMock = new Mock<IndexDefinition>();
+            indexMock.Setup(x => x.AdditionalFeatures).Returns(additionalFeatures);
+
+            var expressionMock = new Mock<CreateIndexExpression>();
+            expressionMock.SetupGet(e => e.Index).Returns(indexMock.Object);
+
+            ICreateIndexOnColumnOrInSchemaSyntax builder = new CreateIndexExpressionBuilder(expressionMock.Object);
+
+            builder.WithOptions().Filter("someColumn = 'test'");
+            indexMock.VerifyGet(x => x.AdditionalFeatures);
+            expressionMock.VerifyGet(e => e.Index);
+
+            Assert.AreEqual("someColumn = 'test'", additionalFeatures[PostgresExtensions.IndexFilter]);
+
+
+        }
+
         [TestCase(arguments: true)]
         [TestCase(arguments: false)]
         [TestCase(arguments: null)]
@@ -214,25 +231,16 @@
             var additionalFeatures = new Dictionary<string, object>()
             {
                 [PostgresExtensions.Concurrently] = collectionMock.Object
->>>>>>> 912e669d
-            };
-
-            var indexMock = new Mock<IndexDefinition>();
-            indexMock.Setup(x => x.AdditionalFeatures).Returns(additionalFeatures);
-
-            var expressionMock = new Mock<CreateIndexExpression>();
-            expressionMock.SetupGet(e => e.Index).Returns(indexMock.Object);
-
-            ICreateIndexOnColumnOrInSchemaSyntax builder = new CreateIndexExpressionBuilder(expressionMock.Object);
-
-<<<<<<< HEAD
-            builder.WithOptions().Filter("someColumn = 'test'");
-            indexMock.VerifyGet(x => x.AdditionalFeatures);
-            expressionMock.VerifyGet(e => e.Index);
-
-            Assert.AreEqual("someColumn = 'test'", additionalFeatures[PostgresExtensions.IndexFilter]);
-=======
-
+            };
+
+
+            var indexMock = new Mock<IndexDefinition>();
+            indexMock.Setup(x => x.AdditionalFeatures).Returns(additionalFeatures);
+
+            var expressionMock = new Mock<CreateIndexExpression>();
+            expressionMock.SetupGet(e => e.Index).Returns(indexMock.Object);
+
+            ICreateIndexOnColumnOrInSchemaSyntax builder = new CreateIndexExpressionBuilder(expressionMock.Object);
             if (isConcurrently == null)
             {
                 builder.WithOptions().AsConcurrently();
@@ -279,7 +287,6 @@
             collectionMock.VerifySet(x => x.IsOnly = isOnly ?? true);
             indexMock.VerifyGet(x => x.AdditionalFeatures);
             expressionMock.VerifyGet(e => e.Index);
->>>>>>> 912e669d
         }
     }
 }