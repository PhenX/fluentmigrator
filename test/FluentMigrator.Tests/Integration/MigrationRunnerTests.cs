#region License
//
// Copyright (c) 2007-2024, Fluent Migrator Project
// Copyright (c) 2010, Nathan Brown
//
// Licensed under the Apache License, Version 2.0 (the "License");
// you may not use this file except in compliance with the License.
// You may obtain a copy of the License at
//
//   http://www.apache.org/licenses/LICENSE-2.0
//
// Unless required by applicable law or agreed to in writing, software
// distributed under the License is distributed on an "AS IS" BASIS,
// WITHOUT WARRANTIES OR CONDITIONS OF ANY KIND, either express or implied.
// See the License for the specific language governing permissions and
// limitations under the License.
//
#endregion

using System;
using System.Collections.Generic;
using System.Data;
using System.IO;
using System.Linq;
using System.Text;
using System.Text.RegularExpressions;

using FluentMigrator.Expressions;
using FluentMigrator.Runner;
using FluentMigrator.Runner.Exceptions;
using FluentMigrator.Runner.Initialization;
using FluentMigrator.Runner.Logging;
using FluentMigrator.Runner.Processors;
using FluentMigrator.Runner.Processors.DB2;
using FluentMigrator.Runner.Processors.Firebird;
using FluentMigrator.Runner.Processors.MySql;
using FluentMigrator.Runner.Processors.Oracle;
using FluentMigrator.Runner.Processors.Postgres;
using FluentMigrator.Runner.Processors.Snowflake;
using FluentMigrator.Runner.Processors.SQLite;
using FluentMigrator.Runner.Processors.SqlServer;
using FluentMigrator.Runner.VersionTableInfo;
using FluentMigrator.Tests.Integration.Migrations.Computed;
using FluentMigrator.Tests.Integration.Migrations.Issues;
using FluentMigrator.Tests.Integration.Migrations.Tagged;
using FluentMigrator.Tests.Integration.TestCases;
using FluentMigrator.Tests.Unit;

using Microsoft.Extensions.DependencyInjection;
using Microsoft.Extensions.Logging;

using Moq;

using NUnit.Framework;

using Shouldly;

namespace FluentMigrator.Tests.Integration
{
    [TestFixture]
    [Category("Integration")]
    public class MigrationRunnerTests : IntegrationTestBase
    {
        private const string RootNamespace = "FluentMigrator.Tests.Integration.Migrations";

        [Test]
        [TestCaseSource(typeof(ProcessorTestCaseSource))]
        public void CanRunMigration(Type processorType, Func<IntegrationTestOptions.DatabaseServerOptions> serverOptions)
        {
            ExecuteWithProcessor(
                processorType,
                services => services.WithMigrationsIn(RootNamespace),
                (serviceProvider, processor) =>
                {
                    var runner = serviceProvider.GetRequiredService<IMigrationRunner>();

                    runner.Up(new TestCreateAndDropTableMigration());

                    processor.TableExists(null, "TestTable").ShouldBeTrue();

                    // This is a hack until MigrationVersionRunner and MigrationRunner are refactored and merged together
                    //processor.CommitTransaction();

                    runner.Down(new TestCreateAndDropTableMigration());
                    processor.TableExists(null, "TestTable").ShouldBeFalse();
                },
                serverOptions);
        }

        [Test]
        public void CanSilentlyFail()
        {
            var processor = new Mock<IMigrationProcessor>();
            processor.Setup(x => x.Process(It.IsAny<CreateForeignKeyExpression>())).Throws(new Exception("Error"));
            processor.Setup(x => x.Process(It.IsAny<DeleteForeignKeyExpression>())).Throws(new Exception("Error"));

            var serviceProvider = ServiceCollectionExtensions.CreateServices()
                .Configure<ProcessorOptions>(opt => opt.PreviewOnly = false)
                .AddScoped<IConnectionStringReader>(_ => new PassThroughConnectionStringReader("No connection"))
                .WithProcessor(processor)
                .WithMigrationsIn(RootNamespace)
                .BuildServiceProvider();

            var runner = (MigrationRunner) serviceProvider.GetRequiredService<IMigrationRunner>();
            runner.SilentlyFail = true;

            runner.Up(new TestForeignKeySilentFailure());

            runner.CaughtExceptions.Count.ShouldBeGreaterThan(0);

            runner.Down(new TestForeignKeySilentFailure());
            runner.CaughtExceptions.Count.ShouldBeGreaterThan(0);
        }

        [Test]
        [TestCaseSource(typeof(ProcessorTestCaseSourceExcept<
            SQLiteProcessor
        >))]
        public void CanApplyForeignKeyConvention(Type processorType, Func<IntegrationTestOptions.DatabaseServerOptions> serverOptions)
        {
            ExecuteWithProcessor(
                processorType,
                services => services.WithMigrationsIn(RootNamespace),
                (serviceProvider, processor) =>
                {
                    var runner = serviceProvider.GetRequiredService<IMigrationRunner>();

                    runner.Up(new TestForeignKeyNamingConvention());
                    processor.ConstraintExists(null, "Users", "FK_Users_GroupId_Groups_GroupId").ShouldBeTrue();

                    runner.Down(new TestForeignKeyNamingConvention());
                    processor.ConstraintExists(null, "Users", "FK_Users_GroupId_Groups_GroupId").ShouldBeFalse();
                },
                serverOptions,
                true);
        }

        [Test]
        [TestCaseSource(typeof(ProcessorTestCaseSourceExcept<
            SQLiteProcessor,
            FirebirdProcessor
        >))]
        public void CanApplyForeignKeyConventionWithSchema(Type processorType, Func<IntegrationTestOptions.DatabaseServerOptions> serverOptions)
        {
            ExecuteWithProcessor(
                processorType,
                services => services.WithMigrationsIn(RootNamespace),
                (serviceProvider, processor) =>
                {
                    var runner = serviceProvider.GetRequiredService<IMigrationRunner>();

                    runner.Up(new TestForeignKeyNamingConventionWithSchema());

                    processor.ConstraintExists("TestSchema", "Users", "FK_Users_GroupId_Groups_GroupId").ShouldBeTrue();
                    runner.Down(new TestForeignKeyNamingConventionWithSchema());
                },
                serverOptions);
        }

        [Test]
        [TestCaseSource(typeof(ProcessorTestCaseSourceExcept<
            SnowflakeProcessor /* Snowflake does not have default schema. */
        >))]
        public void CanApplyIndexConvention(Type processorType, Func<IntegrationTestOptions.DatabaseServerOptions> serverOptions)
        {
            ExecuteWithProcessor(
                processorType,
                services => services.WithMigrationsIn(RootNamespace),
                (serviceProvider, processor) =>
                {
                    var runner = serviceProvider.GetRequiredService<IMigrationRunner>();

                    runner.Up(new TestIndexNamingConvention());
                    processor.IndexExists(null, "Users", "IX_Users_GroupId").ShouldBeTrue();
                    processor.TableExists(null, "Users").ShouldBeTrue();

                    runner.Down(new TestIndexNamingConvention());
                    processor.TableExists(null, "Users").ShouldBeFalse();
                },
                serverOptions,
                true);
        }

        [Test]
        [TestCaseSource(typeof(ProcessorTestCaseSourceExcept<
            SQLiteProcessor
        >))]
        public void CanApplyUniqueConvention(Type processorType, Func<IntegrationTestOptions.DatabaseServerOptions> serverOptions)
        {
            ExecuteWithProcessor(
                processorType,
                services => services.WithMigrationsIn(RootNamespace),
                (serviceProvider, processor) =>
                {
                    var runner = serviceProvider.GetRequiredService<IMigrationRunner>();

                    runner.Up(new TestUniqueConstraintNamingConvention());
                    processor.ConstraintExists(null, "Users", "UC_Users_GroupId").ShouldBeTrue();
                    processor.ConstraintExists(null, "Users", "UC_Users_AccountId").ShouldBeTrue();
                    processor.TableExists(null, "Users").ShouldBeTrue();

                    runner.Down(new TestUniqueConstraintNamingConvention());
                    processor.ConstraintExists(null, "Users", "UC_Users_GroupId").ShouldBeFalse();
                    processor.ConstraintExists(null, "Users", "UC_Users_AccountId").ShouldBeFalse();
                    processor.TableExists(null, "Users").ShouldBeFalse();
                },
                serverOptions);
        }

        [Test]
        [TestCaseSource(typeof(ProcessorTestCaseSourceExcept<
            SnowflakeProcessor /* Snowflake does not support indices. */
        >))]
        public void CanApplyIndexConventionWithSchema(Type processorType, Func<IntegrationTestOptions.DatabaseServerOptions> serverOptions)
        {
            ExecuteWithProcessor(
                processorType,
                services => services.WithMigrationsIn(RootNamespace),
                (serviceProvider, processor) =>
                {
                    var runner = serviceProvider.GetRequiredService<IMigrationRunner>();

                    runner.Up(new TestIndexNamingConventionWithSchema());
                    processor.IndexExists("TestSchema", "Users", "IX_Users_GroupId").ShouldBeTrue();
                    processor.TableExists("TestSchema", "Users").ShouldBeTrue();

                    runner.Down(new TestIndexNamingConventionWithSchema());
                    processor.IndexExists("TestSchema", "Users", "IX_Users_GroupId").ShouldBeFalse();
                    processor.TableExists("TestSchema", "Users").ShouldBeFalse();
                },
                serverOptions);
        }

        [Test]
        [TestCaseSource(typeof(ProcessorTestCaseSourceExcept<
            SnowflakeProcessor /* Snowflake does not support indices. */
        >))]
        public void CanCreateAndDropIndex(Type processorType, Func<IntegrationTestOptions.DatabaseServerOptions> serverOptions)
        {
            ExecuteWithProcessor(
                processorType,
                services => services.WithMigrationsIn(RootNamespace),
                (serviceProvider, processor) =>
                {
                    var runner = serviceProvider.GetRequiredService<IMigrationRunner>();

                    runner.Up(new TestCreateAndDropTableMigration());
                    processor.IndexExists(null, "TestTable", "IX_TestTable_Name").ShouldBeFalse();

                    runner.Up(new TestCreateAndDropIndexMigration());
                    processor.IndexExists(null, "TestTable", "IX_TestTable_Name").ShouldBeTrue();

                    runner.Down(new TestCreateAndDropIndexMigration());
                    processor.IndexExists(null, "TestTable", "IX_TestTable_Name").ShouldBeFalse();

                    runner.Down(new TestCreateAndDropTableMigration());
                    processor.IndexExists(null, "TestTable", "IX_TestTable_Name").ShouldBeFalse();

                    //processor.CommitTransaction();
                },
                serverOptions);
        }

        [Test]
        [TestCaseSource(typeof(ProcessorTestCaseSourceExcept<
            FirebirdProcessor,
            SnowflakeProcessor /* Snowflake does not support indices. */
        >))]
        public void CanCreateAndDropIndexWithSchema(Type processorType, Func<IntegrationTestOptions.DatabaseServerOptions> serverOptions)
        {
            ExecuteWithProcessor(
                processorType,
                services => services.WithMigrationsIn(RootNamespace),
                (serviceProvider, processor) =>
                {
                    var runner = serviceProvider.GetRequiredService<IMigrationRunner>();

                    runner.Up(new TestCreateSchema());

                    runner.Up(new TestCreateAndDropTableMigrationWithSchema());
                    processor.IndexExists("TestSchema", "TestTable", "IX_TestTable_Name").ShouldBeFalse();

                    runner.Up(new TestCreateAndDropIndexMigrationWithSchema());
                    processor.IndexExists("TestSchema", "TestTable", "IX_TestTable_Name").ShouldBeTrue();

                    runner.Down(new TestCreateAndDropIndexMigrationWithSchema());
                    processor.IndexExists("TestSchema", "TestTable", "IX_TestTable_Name").ShouldBeFalse();

                    runner.Down(new TestCreateAndDropTableMigrationWithSchema());
                    processor.IndexExists("TestSchema", "TestTable", "IX_TestTable_Name").ShouldBeFalse();

                    runner.Down(new TestCreateSchema());
                    //processor.CommitTransaction();
                },
                serverOptions);
        }

        [Test]
        [TestCaseSource(typeof(ProcessorTestCaseSourceExcept<
            SnowflakeProcessor, /* This test does not work with snowflake, see test CanRenameTableWithSchema in class SnowflakeMigrationRunnerTests. */
            Db2Processor
        >))]
        public void CanRenameTable(Type processorType, Func<IntegrationTestOptions.DatabaseServerOptions> serverOptions)
        {
            ExecuteWithProcessor(
                processorType,
                services => services.WithMigrationsIn(RootNamespace),
                (serviceProvider, processor) =>
                {
                    var runner = serviceProvider.GetRequiredService<IMigrationRunner>();

                    runner.Up(new TestCreateAndDropTableMigration());
                    processor.TableExists(null, "TestTable2").ShouldBeTrue();

                    runner.Up(new TestRenameTableMigration());
                    processor.TableExists(null, "TestTable2").ShouldBeFalse();
                    processor.TableExists(null, "TestTable'3").ShouldBeTrue();

                    runner.Down(new TestRenameTableMigration());
                    processor.TableExists(null, "TestTable'3").ShouldBeFalse();
                    processor.TableExists(null, "TestTable2").ShouldBeTrue();

                    runner.Down(new TestCreateAndDropTableMigration());
                    processor.TableExists(null, "TestTable2").ShouldBeFalse();

                    //processor.CommitTransaction();
                },
                serverOptions,
                true);
        }

        [Test]
        [TestCaseSource(typeof(ProcessorTestCaseSourceExcept<
            SnowflakeProcessor, /* This test does not work with snowflake, see test CanRenameTableWithSchema in class SnowflakeMigrationRunnerTests. */
            Db2Processor
        >))]
        public void CanRenameTableWithSchema(Type processorType, Func<IntegrationTestOptions.DatabaseServerOptions> serverOptions)
        {
            ExecuteWithProcessor(
                processorType,
                services => services.WithMigrationsIn(RootNamespace),
                (serviceProvider, processor) =>
                {
                    var runner = serviceProvider.GetRequiredService<IMigrationRunner>();

                    runner.Up(new TestCreateSchema());

                    runner.Up(new TestCreateAndDropTableMigrationWithSchema());
                    processor.TableExists("TestSchema", "TestTable2").ShouldBeTrue();

                    runner.Up(new TestRenameTableMigrationWithSchema());
                    processor.TableExists("TestSchema", "TestTable2").ShouldBeFalse();
                    processor.TableExists("TestSchema", "TestTable'3").ShouldBeTrue();

                    runner.Down(new TestRenameTableMigrationWithSchema());
                    processor.TableExists("TestSchema", "TestTable'3").ShouldBeFalse();
                    processor.TableExists("TestSchema", "TestTable2").ShouldBeTrue();

                    runner.Down(new TestCreateAndDropTableMigrationWithSchema());
                    processor.TableExists("TestSchema", "TestTable2").ShouldBeFalse();

                    runner.Down(new TestCreateSchema());

                    //processor.CommitTransaction();
                },
                serverOptions,
                true);
        }

        [Test]
        [TestCaseSource(typeof(ProcessorTestCaseSourceExcept<
            SQLiteProcessor,
            SnowflakeProcessor, /* This test does not work with snowflake, see test CanRenameColumnWithSchema in class SnowflakeMigrationRunnerTests. */
            Db2Processor
        >))]
        public void CanRenameColumn(Type processorType, Func<IntegrationTestOptions.DatabaseServerOptions> serverOptions)
        {
            ExecuteWithProcessor(
                processorType,
                services => services.WithMigrationsIn(RootNamespace),
                (serviceProvider, processor) =>
                {
                    var runner = serviceProvider.GetRequiredService<IMigrationRunner>();

                    runner.Up(new TestCreateAndDropTableMigration());
                    processor.ColumnExists(null, "TestTable2", "Name").ShouldBeTrue();

                    runner.Up(new TestRenameColumnMigration());
                    processor.ColumnExists(null, "TestTable2", "Name").ShouldBeFalse();
                    processor.ColumnExists(null, "TestTable2", "Name'3").ShouldBeTrue();

                    runner.Down(new TestRenameColumnMigration());
                    processor.ColumnExists(null, "TestTable2", "Name'3").ShouldBeFalse();
                    processor.ColumnExists(null, "TestTable2", "Name").ShouldBeTrue();

                    runner.Down(new TestCreateAndDropTableMigration());
                    processor.ColumnExists(null, "TestTable2", "Name").ShouldBeFalse();
                },
                serverOptions,
                true);
        }

        [Test]
        [TestCaseSource(typeof(ProcessorTestCaseSourceExcept<
            SQLiteProcessor,
            FirebirdProcessor,
            SnowflakeProcessor, /* This test does not work with snowflake, see test CanRenameColumnWithSchema in class SnowflakeMigrationRunnerTests. */
            Db2Processor
        >))]
        public void CanRenameColumnWithSchema(Type processorType, Func<IntegrationTestOptions.DatabaseServerOptions> serverOptions)
        {
            ExecuteWithProcessor(
                processorType,
                services => services.WithMigrationsIn(RootNamespace),
                (serviceProvider, processor) =>
                {
                    var runner = serviceProvider.GetRequiredService<IMigrationRunner>();

                    runner.Up(new TestCreateSchema());

                    runner.Up(new TestCreateAndDropTableMigrationWithSchema());
                    processor.ColumnExists("TestSchema", "TestTable2", "Name").ShouldBeTrue();

                    runner.Up(new TestRenameColumnMigrationWithSchema());
                    processor.ColumnExists("TestSchema", "TestTable2", "Name").ShouldBeFalse();
                    processor.ColumnExists("TestSchema", "TestTable2", "Name'3").ShouldBeTrue();

                    runner.Down(new TestRenameColumnMigrationWithSchema());
                    processor.ColumnExists("TestSchema", "TestTable2", "Name'3").ShouldBeFalse();
                    processor.ColumnExists("TestSchema", "TestTable2", "Name").ShouldBeTrue();

                    runner.Down(new TestCreateAndDropTableMigrationWithSchema());
                    processor.ColumnExists("TestSchema", "TestTable2", "Name").ShouldBeFalse();

                    runner.Down(new TestCreateSchema());
                },
                serverOptions,
                true);
        }

        [Test]
        [TestCaseSource(typeof(ProcessorTestCaseSource))]
        public void CanLoadMigrations(Type processorType, Func<IntegrationTestOptions.DatabaseServerOptions> serverOptions)
        {
            ExecuteWithProcessor(
                processorType,
                services => services.WithMigrationsIn(RootNamespace),
                (serviceProvider, _) =>
                {
                    var runner = serviceProvider.GetRequiredService<IMigrationRunner>();

                    //runner.Processor.CommitTransaction();

                    runner.MigrationLoader.LoadMigrations().ShouldNotBeNull();
                },
                serverOptions);
        }

        [Test]
        [TestCaseSource(typeof(ProcessorTestCaseSource))]
        public void CanLoadVersion(Type processorType, Func<IntegrationTestOptions.DatabaseServerOptions> serverOptions)
        {
            ExecuteWithProcessor(
                processorType,
                services => services.WithMigrationsIn(RootNamespace),
                (serviceProvider, _) =>
                {
                    var runner = (MigrationRunner) serviceProvider.GetRequiredService<IMigrationRunner>();

                    //runner.Processor.CommitTransaction();
                    runner.VersionLoader.VersionInfo.ShouldNotBeNull();
                },
                serverOptions,
                true
            );
        }

        [Test]
        [TestCaseSource(typeof(ProcessorTestCaseSourceOnly<
            SnowflakeProcessor,
            SqlServer2016Processor
        >))]
        public void CanLoadVersionCustomTable(Type processorType, Func<IntegrationTestOptions.DatabaseServerOptions> serverOptions)
        {
            ExecuteWithProcessor(
                processorType,
                services => services.ConfigureRunner(rb => rb.WithVersionTable(new TestVersionTableMetaData())).WithMigrationsIn(RootNamespace),
                (serviceProvider, _) =>
                {
                    var runner = (MigrationRunner)serviceProvider.GetRequiredService<IMigrationRunner>();

                    //runner.Processor.CommitTransaction();
                    runner.VersionLoader.VersionInfo.ShouldNotBeNull();
                },
                serverOptions,
                true);
        }

        [Test]
        [TestCaseSource(typeof(ProcessorTestCaseSource))]
        public void CanRunMigrations(Type processorType, Func<IntegrationTestOptions.DatabaseServerOptions> serverOptions)
        {
            ExecuteWithProcessor(
                processorType,
                services => services.WithMigrationsIn(RootNamespace),
                (serviceProvider, _) =>
                {
                    var runner = (MigrationRunner) serviceProvider.GetRequiredService<IMigrationRunner>();

                    runner.MigrateUp(false);

                    runner.VersionLoader.VersionInfo.HasAppliedMigration(1).ShouldBeTrue();
                    runner.VersionLoader.VersionInfo.HasAppliedMigration(2).ShouldBeTrue();
                    runner.VersionLoader.VersionInfo.HasAppliedMigration(3).ShouldBeTrue();
                    runner.VersionLoader.VersionInfo.HasAppliedMigration(4).ShouldBeTrue();
                    runner.VersionLoader.VersionInfo.HasAppliedMigration(5).ShouldBeTrue();
                    runner.VersionLoader.VersionInfo.HasAppliedMigration(6).ShouldBeTrue();
                    runner.VersionLoader.VersionInfo.HasAppliedMigration(7).ShouldBeTrue();
                    runner.VersionLoader.VersionInfo.Latest().ShouldBe(7);

                    runner.RollbackToVersion(0, false);
                },
                serverOptions,
                true);
        }

        [Test]
        [TestCaseSource(typeof(ProcessorTestCaseSource))]
        public void CanMigrateASpecificVersion(Type processorType, Func<IntegrationTestOptions.DatabaseServerOptions> serverOptions)
        {
            ExecuteWithProcessor(
                processorType,
                services => services.WithMigrationsIn(RootNamespace),
                (serviceProvider, processor) =>
                {
                    var runner = (MigrationRunner) serviceProvider.GetRequiredService<IMigrationRunner>();
                    try
                    {
                        RemoveMigration1(processor);

                        runner.MigrateUp(1, false);

                        runner.VersionLoader.VersionInfo.HasAppliedMigration(1).ShouldBeTrue();
                        processor.TableExists(null, "Users").ShouldBeTrue();
                    }
                    catch (Exception ex) when (LogException(ex))
                    {
                    }
                    finally
                    {
                        runner.RollbackToVersion(0, false);
                    }
                },
                serverOptions,
                true);
        }

        [Test]
        [TestCaseSource(typeof(ProcessorTestCaseSourceExcept<
            SQLiteProcessor
        >))]
        public void CanMigrateASpecificVersionDown(Type processorType, Func<IntegrationTestOptions.DatabaseServerOptions> serverOptions)
        {
            try
            {
                ExecuteWithProcessor(
                    processorType,
                    services => services.WithMigrationsIn(RootNamespace),
                    (serviceProvider, processor) =>
                    {
                        using (var scope = serviceProvider.CreateScope())
                        {
                            var runner = (MigrationRunner) scope.ServiceProvider.GetRequiredService<IMigrationRunner>();
                            runner.MigrateUp(1, false);
                            runner.VersionLoader.VersionInfo.HasAppliedMigration(1).ShouldBeTrue();
                        }

                        processor.TableExists(null, "Users").ShouldBeTrue();

                        using (var scope = serviceProvider.CreateScope())
                        {
                            var runner = (MigrationRunner) scope.ServiceProvider.GetRequiredService<IMigrationRunner>();
                            runner.MigrateDown(0, false);
                            runner.VersionLoader.VersionInfo.HasAppliedMigration(1).ShouldBeFalse();
                        }

                        processor.TableExists(null, "Users").ShouldBeFalse();
                    },
                    serverOptions);
            }
            finally
            {
                ExecuteWithProcessor(
                    processorType,
                    services => services.WithMigrationsIn(RootNamespace),
                    (serviceProvider, _) =>
                    {
                        var runner = (MigrationRunner) serviceProvider.GetRequiredService<IMigrationRunner>();
                        runner.RollbackToVersion(0, false);
                    },
                    serverOptions
                );
            }
        }

        [Test]
        [TestCaseSource(typeof(ProcessorTestCaseSource))]
        public void RollbackAllShouldRemoveVersionInfoTable(Type processorType, Func<IntegrationTestOptions.DatabaseServerOptions> serverOptions)
        {
            ExecuteWithProcessor(
                processorType,
                services => services.WithMigrationsIn(RootNamespace),
                (serviceProvider, processor) =>
                {
                    var runner = (MigrationRunner) serviceProvider.GetRequiredService<IMigrationRunner>();

                    runner.MigrateUp(2);

                    processor.TableExists(
                        runner.VersionLoader.VersionTableMetaData.SchemaName,
                        runner.VersionLoader.VersionTableMetaData.TableName).ShouldBeTrue();

                    runner.RollbackToVersion(0);

                    processor.TableExists(
                        runner.VersionLoader.VersionTableMetaData.SchemaName,
                        runner.VersionLoader.VersionTableMetaData.TableName).ShouldBeFalse();
                },
                serverOptions,
                true
            );
        }

        [Test]
        [TestCaseSource(typeof(ProcessorTestCaseSourceOnly<
            SqlServer2008Processor
        >))]
        public void MigrateUpWithSqlServerProcessorShouldCommitItsTransaction(Type processorType, Func<IntegrationTestOptions.DatabaseServerOptions> serverOptions)
        {
            ExecuteWithProcessor(
                processorType,
                init => init.WithMigrationsIn(RootNamespace),
                (serviceProvider, processor) =>
                {
                    var runner = serviceProvider.GetRequiredService<IMigrationRunner>();
                    runner.MigrateUp();

                    try
                    {
                        processor.WasCommitted.ShouldBeTrue();
                    }
                    finally
                    {
                        CleanupTestDatabase(serviceProvider, processor);
                    }
                },
                serverOptions);
        }

        [Test]
        [TestCaseSource(typeof(ProcessorTestCaseSourceOnly<
            SqlServer2008Processor
        >))]
        public void MigrateUpSpecificVersionWithSqlServerProcessorShouldCommitItsTransaction(Type processorType, Func<IntegrationTestOptions.DatabaseServerOptions> serverOptions)
        {
            ExecuteWithProcessor(
                processorType,
                init => init.WithMigrationsIn(RootNamespace),
                (serviceProvider, processor) =>
                {
                    var runner = serviceProvider.GetRequiredService<IMigrationRunner>();
                    runner.MigrateUp(1);

                    try
                    {
                        processor.WasCommitted.ShouldBeTrue();
                    }
                    finally
                    {
                        CleanupTestDatabase(serviceProvider, processor);
                    }
                },
                serverOptions);
        }

        [Test]
        [TestCaseSource(typeof(ProcessorTestCaseSource))]
        public void MigrateUpWithTaggedMigrationsShouldOnlyApplyMatchedMigrations(Type processorType, Func<IntegrationTestOptions.DatabaseServerOptions> serverOptions)
        {
            ExecuteWithProcessor(
                processorType,
                services => services.WithMigrationsIn(typeof(TenantATable).Namespace)
                    .Configure<RunnerOptions>(opt => opt.Tags = new[] { "TenantA" }),
                (serviceProvider, processor) =>
                {
                    var runner = (MigrationRunner) serviceProvider.GetRequiredService<IMigrationRunner>();

                    try
                    {
                        runner.MigrateUp(false);

                        processor.TableExists(null, "TenantATable").ShouldBeTrue();
                        processor.TableExists(null, "NormalTable").ShouldBeTrue();
                        processor.TableExists(null, "TenantBTable").ShouldBeFalse();
                        processor.TableExists(null, "TenantAandBTable").ShouldBeTrue();
                    }
                    finally
                    {
                        runner.RollbackToVersion(0);
                    }
                },
                serverOptions,
                true
            );
        }

        [Test]
        [TestCaseSource(typeof(ProcessorTestCaseSource))]
        public void MigrateUpWithTaggedMigrationsAndUsingMultipleTagsShouldOnlyApplyMatchedMigrations(Type processorType, Func<IntegrationTestOptions.DatabaseServerOptions> serverOptions)
        {
            ExecuteWithProcessor(
                processorType,
                services => services.WithMigrationsIn(typeof(TenantATable).Namespace)
                    .Configure<RunnerOptions>(opt => opt.Tags = new[] { "TenantA", "TenantB" }),
                (serviceProvider, processor) =>
                {
                    var runner = (MigrationRunner) serviceProvider.GetRequiredService<IMigrationRunner>();

                    try
                    {
                        runner.MigrateUp(false);

                        processor.TableExists(null, "TenantATable").ShouldBeFalse();
                        processor.TableExists(null, "NormalTable").ShouldBeTrue();
                        processor.TableExists(null, "TenantBTable").ShouldBeFalse();
                        processor.TableExists(null, "TenantAandBTable").ShouldBeTrue();
                    }
                    finally
                    {
                        runner.RollbackToVersion(0);
                    }
                },
                serverOptions,
                true
            );
        }

        [Test]
        [TestCaseSource(typeof(ProcessorTestCaseSource))]
        public void MigrateUpWithDifferentTaggedShouldIgnoreConcreteOfTagged(Type processorType, Func<IntegrationTestOptions.DatabaseServerOptions> serverOptions)
        {
            ExecuteWithProcessor(
                processorType,
                services => services.WithMigrationsIn(typeof(TenantATable).Namespace)
                    .Configure<RunnerOptions>(opt => opt.Tags = new[] { "TenantB" }),
                (serviceProvider, processor) =>
                {
                    var runner = (MigrationRunner) serviceProvider.GetRequiredService<IMigrationRunner>();

                    try
                    {
                        runner.MigrateUp(false);

                        processor.TableExists(null, "TenantATable").ShouldBeFalse();
                        processor.TableExists(null, "NormalTable").ShouldBeTrue();
                        processor.TableExists(null, "TenantBTable").ShouldBeTrue();
                    }
                    finally
                    {
                        runner.RollbackToVersion(0);
                    }
                },
                serverOptions,
                true);
        }

        [Test]
        [TestCaseSource(typeof(ProcessorTestCaseSource))]
        public void MigrateDownWithDifferentTagsToMigrateUpShouldApplyMatchedMigrations(Type processorType, Func<IntegrationTestOptions.DatabaseServerOptions> serverOptions)
        {
            var migrationsNamespace = typeof(TenantATable).Namespace;

            try
            {
                ExecuteWithProcessor(
                    processorType,
                    services => services.WithMigrationsIn(migrationsNamespace).Configure<RunnerOptions>(opt => opt.Tags = new[] { "TenantA" }),
                    (serviceProvider, processor) =>
                    {
                        var runner = (MigrationRunner)serviceProvider.GetRequiredService<IMigrationRunner>();
                        runner.MigrateUp(false);

                        processor.TableExists(null, "TenantATable").ShouldBeTrue();
                        processor.TableExists(null, "NormalTable").ShouldBeTrue();
                        processor.TableExists(null, "TenantBTable").ShouldBeFalse();
                        processor.TableExists(null, "TenantAandBTable").ShouldBeTrue();
                    },
                    serverOptions);

                ExecuteWithProcessor(
                    processorType,
                    services => services.WithMigrationsIn(migrationsNamespace).Configure<RunnerOptions>(opt => opt.Tags = new[] { "TenantB" }),
                    (serviceProvider, processor) =>
                    {
                        var runner = (MigrationRunner)serviceProvider.GetRequiredService<IMigrationRunner>();
                        runner.MigrateDown(0, false);

                        processor.TableExists(null, "TenantATable").ShouldBeTrue();
                        processor.TableExists(null, "NormalTable").ShouldBeFalse();
                        processor.TableExists(null, "TenantBTable").ShouldBeFalse();
                        processor.TableExists(null, "TenantAandBTable").ShouldBeFalse();
                    },
                    serverOptions);
            }
            finally
            {
                ExecuteWithProcessor(
                    processorType,
                    services => services.WithMigrationsIn(migrationsNamespace).Configure<RunnerOptions>(opt => opt.Tags = new[] { "TenantA" }),
                    (serviceProvider, _) =>
                    {
                        var runner = (MigrationRunner)serviceProvider.GetRequiredService<IMigrationRunner>();
                        runner.RollbackToVersion(0, false);
                    },
                    serverOptions);
            }
        }

        [Test]
        [TestCaseSource(typeof(ProcessorTestCaseSourceOnly<
            SqlServer2008Processor
        >))]
        public void VersionInfoCreationScriptsOnlyGeneratedOnceInPreviewMode(Type processorType, Func<IntegrationTestOptions.DatabaseServerOptions> serverOptions)
        {
            var outputSql = new StringWriter();
            var provider = new SqlScriptFluentMigratorLoggerProvider(
                outputSql,
                new SqlScriptFluentMigratorLoggerOptions()
                {
                    ShowSql = true,
                });

            ExecuteWithProcessor(
                processorType,
                services => services
                    .ConfigureRunner(rb => rb.WithVersionTable(new TestVersionTableMetaData()))
                    .WithMigrationsIn(RootNamespace)
                    .Configure<ProcessorOptions>(opt => opt.PreviewOnly = true)
                    .AddSingleton<ILoggerProvider>(provider)
                    .AddSingleton<IVersionTableMetaData, TestVersionTableMetaData>(),
                (serviceProvider, processor) =>
                {
                    try
                    {
                        var versionTableMetaData = new TestVersionTableMetaData();

                        var runner = (MigrationRunner)serviceProvider.GetRequiredService<IMigrationRunner>();
                        runner.MigrateUp(1, false);

                        processor.CommitTransaction();

                        var schemaName = versionTableMetaData.SchemaName;
                        var schemaAndTableName = $"[{schemaName}].[{TestVersionTableMetaData.TABLE_NAME}]";

                        var outputSqlString = outputSql.ToString();

                        var createSchemaMatches = new Regex(Regex.Escape($"CREATE SCHEMA [{schemaName}]"))
                            .Matches(outputSqlString).Count;
                        var createTableMatches = new Regex(Regex.Escape("CREATE TABLE " + schemaAndTableName))
                            .Matches(outputSqlString).Count;
                        var createIndexMatches = new Regex(Regex.Escape("CREATE UNIQUE CLUSTERED INDEX [" + TestVersionTableMetaData.UNIQUE_INDEX_NAME + "] ON " + schemaAndTableName))
                            .Matches(outputSqlString).Count;
                        var alterTableMatches = new Regex(Regex.Escape("ALTER TABLE " + schemaAndTableName))
                            .Matches(outputSqlString).Count;

                        System.Console.WriteLine(outputSqlString);

                        createSchemaMatches.ShouldBe(1);
                        createTableMatches.ShouldBe(1);
                        alterTableMatches.ShouldBe(2);
                        createIndexMatches.ShouldBe(1);
                    }
                    finally
                    {
                        CleanupTestDatabase(serviceProvider, processor);
                    }
                },
                serverOptions);
        }

        [Test]
        [TestCaseSource(typeof(ProcessorTestCaseSource))]
        public void MigrateUpWithTaggedMigrationsShouldNotApplyAnyMigrationsIfNoTagsParameterIsPassedIntoTheRunner(Type processorType, Func<IntegrationTestOptions.DatabaseServerOptions> serverOptions)
        {
            ExecuteWithProcessor(
                processorType,
                services => services.WithMigrationsIn(typeof(TenantATable).Namespace),
                (serviceProvider, processor) =>
                {
                    var runner = (MigrationRunner)serviceProvider.GetRequiredService<IMigrationRunner>();

                    try
                    {
                        runner.MigrateUp(false);

                        processor.TableExists(null, "TenantATable").ShouldBeFalse();
                        processor.TableExists(null, "NormalTable").ShouldBeTrue();
                        processor.TableExists(null, "TenantBTable").ShouldBeFalse();
                        processor.TableExists(null, "TenantAandBTable").ShouldBeFalse();
                    }
                    finally
                    {
                        runner.RollbackToVersion(0);
                    }
                },
                serverOptions,
                true
            );
        }

        [Test]
        [TestCaseSource(typeof(ProcessorTestCaseSourceExcept<
            MySqlProcessor,
            PostgresProcessor
        >))]
        public void ValidateVersionOrderShouldDoNothingIfUnappliedMigrationVersionIsGreaterThanLatestAppliedMigration(Type processorType, Func<IntegrationTestOptions.DatabaseServerOptions> serverOptions)
        {
            var namespacePass2 = typeof(Migrations.Interleaved.Pass2.User).Namespace;
            var namespacePass3 = typeof(Migrations.Interleaved.Pass3.User).Namespace;

            try
            {
                ExecuteWithProcessor(
                    processorType,
                    services => services.WithMigrationsIn(namespacePass2),
                    (serviceProvider, _) =>
                    {
                        var runner = serviceProvider
                            .GetRequiredService<IMigrationRunner>();

                        runner.MigrateUp(3);
                    },
                    serverOptions);

                ExecuteWithProcessor(
                    processorType,
                    services => services.WithMigrationsIn(namespacePass3),
                    (serviceProvider, _) =>
                    {
                        var runner = serviceProvider
                            .GetRequiredService<IMigrationRunner>();

                        Assert.DoesNotThrow(runner.ValidateVersionOrder);
                    },
                    serverOptions);
            }
            finally
            {
                ExecuteWithProcessor(
                    processorType,
                    services => services.WithMigrationsIn(namespacePass3),
                    (serviceProvider, _) =>
                    {
                        var runner = serviceProvider
                            .GetRequiredService<IMigrationRunner>();
                        runner.RollbackToVersion(0);
                    },
                    serverOptions,
                    true);
            }
        }

        [Test]
        [TestCaseSource(typeof(ProcessorTestCaseSourceExcept<
            MySqlProcessor
        >))]
        public void ValidateVersionOrderShouldThrowExceptionIfUnappliedMigrationVersionIsLessThanLatestAppliedMigration(Type processorType, Func<IntegrationTestOptions.DatabaseServerOptions> serverOptions)
        {
            var namespacePass2 = typeof(Migrations.Interleaved.Pass2.User).Namespace;
            var namespacePass3 = typeof(Migrations.Interleaved.Pass3.User).Namespace;

            VersionOrderInvalidException caughtException = null;

            try
            {
                ExecuteWithProcessor(
                    processorType,
                    services => services.WithMigrationsIn(namespacePass2),
                    (serviceProvider, _) =>
                    {
                        var migrationRunner = serviceProvider
                            .GetRequiredService<IMigrationRunner>();

                        migrationRunner.MigrateUp();
                    },
                    serverOptions);

                ExecuteWithProcessor(
                    processorType,
                    services => services.WithMigrationsIn(namespacePass3),
                    (serviceProvider, _) =>
                    {
                        var migrationRunner = serviceProvider
                            .GetRequiredService<IMigrationRunner>();

                        migrationRunner.ValidateVersionOrder();
                    },
                    serverOptions);
            }
            catch (VersionOrderInvalidException ex)
            {
                caughtException = ex;
            }
            finally
            {
                ExecuteWithProcessor(
                    processorType,
                    services => services.WithMigrationsIn(namespacePass3),
                    (serviceProvider, _) =>
                    {
                        var migrationRunner = serviceProvider
                            .GetRequiredService<IMigrationRunner>();

                        migrationRunner.RollbackToVersion(0);
                    },
                    serverOptions,
                    true);
            }

            caughtException.ShouldNotBeNull();

            caughtException.InvalidMigrations.Count().ShouldBe(1);
            var keyValuePair = caughtException.InvalidMigrations.First();
            keyValuePair.Key.ShouldBe(200909060935);
            keyValuePair.Value.Migration.ShouldBeOfType<Migrations.Interleaved.Pass3.UserEmail>();
        }

        [Test]
        [TestCaseSource(typeof(ProcessorTestCaseSourceOnly<
            SnowflakeProcessor,
            SqlServer2012Processor
        >))]
        public void CanCreateSequence(Type processorType, Func<IntegrationTestOptions.DatabaseServerOptions> serverOptions)
        {
            ExecuteWithProcessor(
                processorType,
                services => services.WithMigrationsIn(RootNamespace),
                (serviceProvider, processor) =>
                {
                    var runner = (MigrationRunner)serviceProvider.GetRequiredService<IMigrationRunner>();

                    runner.Up(new TestCreateSequence());
                    processor.SequenceExists(null, "TestSequence");

                    runner.Down(new TestCreateSequence());
                    processor.SequenceExists(null, "TestSequence").ShouldBeFalse();
                },
                serverOptions,
                true);
        }

        [Test]
        [TestCaseSource(typeof(ProcessorTestCaseSourceOnly<
            PostgresProcessor,
            SnowflakeProcessor,
            SqlServer2012Processor
        >))]
        public void CanCreateSequenceWithSchema(Type processorType, Func<IntegrationTestOptions.DatabaseServerOptions> serverOptions)
        {
            ExecuteWithProcessor(
                processorType,
                services => services.WithMigrationsIn(RootNamespace),
                (serviceProvider, processor) =>
                {
                    var runner = (MigrationRunner)serviceProvider.GetRequiredService<IMigrationRunner>();

                    runner.Up(new TestCreateSchema());
                    runner.Up(new TestCreateSequenceWithSchema());
                    processor.SequenceExists("TestSchema", "TestSequence").ShouldBeTrue();

                    runner.Down(new TestCreateSequenceWithSchema());
                    runner.Down(new TestCreateSchema());
                    processor.SequenceExists("TestSchema", "TestSequence").ShouldBeFalse();
                },
                serverOptions,
                true);
        }

        [Test]
        [TestCaseSource(typeof(ProcessorTestCaseSourceOnly<
            SqlServerProcessor,
            MySqlProcessor,
            PostgresProcessor
        >))]
        public void CanAlterColumnWithSchema(Type processorType, Func<IntegrationTestOptions.DatabaseServerOptions> serverOptions)
        {
            ExecuteWithProcessor(
                processorType,
                services => services.WithMigrationsIn(RootNamespace),
                (serviceProvider, processor) =>
                {
                    var runner = (MigrationRunner)serviceProvider.GetRequiredService<IMigrationRunner>();

                    runner.Up(new TestCreateSchema());

                    runner.Up(new TestCreateAndDropTableMigrationWithSchema());
                    processor.ColumnExists("TestSchema", "TestTable2", "Name2").ShouldBeTrue();
                    processor.DefaultValueExists("TestSchema", "TestTable", "Name", "Anonymous").ShouldBeTrue();

                    runner.Up(new TestAlterColumnWithSchema());
                    processor.ColumnExists("TestSchema", "TestTable2", "Name2").ShouldBeTrue();

                    runner.Down(new TestAlterColumnWithSchema());
                    processor.ColumnExists("TestSchema", "TestTable2", "Name2").ShouldBeTrue();

                    runner.Down(new TestCreateAndDropTableMigrationWithSchema());

                    runner.Down(new TestCreateSchema());
                },
                serverOptions,
                true);
        }

        [Test]
        [TestCaseSource(typeof(ProcessorTestCaseSourceExcept<
            SQLiteProcessor,
            FirebirdProcessor
        >))]
        public void CanAlterTableWithSchema(Type processorType, Func<IntegrationTestOptions.DatabaseServerOptions> serverOptions)
        {
            ExecuteWithProcessor(
                processorType,
                services => services.WithMigrationsIn(RootNamespace),
                (serviceProvider, processor) =>
                {
                    var runner = (MigrationRunner)serviceProvider.GetRequiredService<IMigrationRunner>();

                    runner.Up(new TestCreateSchema());

                    runner.Up(new TestCreateAndDropTableMigrationWithSchema());
                    processor.ColumnExists("TestSchema", "TestTable2", "NewColumn").ShouldBeFalse();

                    runner.Up(new TestAlterTableWithSchema());
                    processor.ColumnExists("TestSchema", "TestTable2", "NewColumn").ShouldBeTrue();

                    runner.Down(new TestAlterTableWithSchema());
                    processor.ColumnExists("TestSchema", "TestTable2", "NewColumn").ShouldBeFalse();

                    runner.Down(new TestCreateAndDropTableMigrationWithSchema());

                    runner.Down(new TestCreateSchema());
                },
                serverOptions,
                true);
        }

        [Test]
        [TestCaseSource(typeof(ProcessorTestCaseSourceExcept<
            SQLiteProcessor,
            FirebirdProcessor,
<<<<<<< HEAD
            OracleProcessorBase, /* Oracle does not support schemas in the same way as other DBMSs */
            Db2Processor
=======
            OracleProcessorBase /* Oracle does not support schemas in the same way as other DBMSs */
>>>>>>> fe72ea2f
        >))]
        public void CanAlterTablesSchema(Type processorType, Func<IntegrationTestOptions.DatabaseServerOptions> serverOptions)
        {
            ExecuteWithProcessor(
                processorType,
                services => services.WithMigrationsIn(RootNamespace),
                (serviceProvider, processor) =>
                {
                    var runner = (MigrationRunner)serviceProvider.GetRequiredService<IMigrationRunner>();

                    runner.Up(new TestCreateSchema());

                    runner.Up(new TestCreateAndDropTableMigrationWithSchema());
                    processor.TableExists("TestSchema", "TestTable").ShouldBeTrue();

                    runner.Up(new TestAlterSchema());
                    processor.TableExists("NewSchema", "TestTable").ShouldBeTrue();

                    runner.Down(new TestAlterSchema());
                    processor.TableExists("TestSchema", "TestTable").ShouldBeTrue();

                    runner.Down(new TestCreateAndDropTableMigrationWithSchema());

                    runner.Down(new TestCreateSchema());
                },
                serverOptions,
                true);
        }

        [Test]
        [TestCaseSource(typeof(ProcessorTestCaseSource))]
        public void CanCreateUniqueConstraint(Type processorType, Func<IntegrationTestOptions.DatabaseServerOptions> serverOptions)
        {
            ExecuteWithProcessor(
                processorType,
                services => services.WithMigrationsIn(RootNamespace),
                (serviceProvider, processor) =>
                {
                    var runner = (MigrationRunner)serviceProvider.GetRequiredService<IMigrationRunner>();

                    runner.Up(new TestCreateAndDropTableMigration());
                    processor.ConstraintExists(null, "TestTable2", "TestUnique").ShouldBeFalse();

                    runner.Up(new TestCreateUniqueConstraint());
                    processor.ConstraintExists(null, "TestTable2", "TestUnique").ShouldBeTrue();

                    runner.Down(new TestCreateUniqueConstraint());
                    processor.ConstraintExists(null, "TestTable2", "TestUnique").ShouldBeFalse();

                    runner.Down(new TestCreateAndDropTableMigration());
                },
                serverOptions,
                true);
        }

        [Test]
        [TestCaseSource(typeof(ProcessorTestCaseSourceExcept<
            FirebirdProcessor
        >))]
        public void CanCreateUniqueConstraintWithSchema(Type processorType, Func<IntegrationTestOptions.DatabaseServerOptions> serverOptions)
        {
            ExecuteWithProcessor(
                processorType,
                services => services.WithMigrationsIn(RootNamespace),
                (serviceProvider, processor) =>
                {
                    var runner = (MigrationRunner)serviceProvider.GetRequiredService<IMigrationRunner>();

                    runner.Up(new TestCreateSchema());

                    runner.Up(new TestCreateAndDropTableMigrationWithSchema());
                    processor.ConstraintExists("TestSchema", "TestTable2", "TestUnique").ShouldBeFalse();

                    runner.Up(new TestCreateUniqueConstraintWithSchema());
                    processor.ConstraintExists("TestSchema", "TestTable2", "TestUnique").ShouldBeTrue();

                    runner.Down(new TestCreateUniqueConstraintWithSchema());
                    processor.ConstraintExists("TestSchema", "TestTable2", "TestUnique").ShouldBeFalse();

                    runner.Down(new TestCreateAndDropTableMigrationWithSchema());

                    runner.Down(new TestCreateSchema());
                },
                serverOptions,
                true);
        }

        [Test]
        [TestCaseSource(typeof(ProcessorTestCaseSource))]
        public void CanInsertData(Type processorType, Func<IntegrationTestOptions.DatabaseServerOptions> serverOptions)
        {
            ExecuteWithProcessor(
                processorType,
                services => services.WithMigrationsIn(RootNamespace),
                (serviceProvider, processor) =>
                {
                    var runner = (MigrationRunner)serviceProvider.GetRequiredService<IMigrationRunner>();

                    runner.Up(new TestCreateAndDropTableMigration());
                    DataSet ds = processor.ReadTableData(null, "TestTable");
                    ds.Tables[0].Rows.Count.ShouldBe(1);
                    ds.Tables[0].Rows[0][1].ShouldBe("Test");

                    runner.Down(new TestCreateAndDropTableMigration());
                },
                serverOptions);
        }

        [Test]
        [TestCaseSource(typeof(ProcessorTestCaseSourceExcept<
            FirebirdProcessor
        >))]
        public void CanInsertDataWithSchema(Type processorType, Func<IntegrationTestOptions.DatabaseServerOptions> serverOptions)
        {
            ExecuteWithProcessor(
                processorType,
                services => services.WithMigrationsIn(RootNamespace),
                (serviceProvider, processor) =>
                {
                    var runner = (MigrationRunner)serviceProvider.GetRequiredService<IMigrationRunner>();

                    runner.Up(new TestCreateSchema());

                    runner.Up(new TestCreateAndDropTableMigrationWithSchema());
                    DataSet ds = processor.ReadTableData("TestSchema", "TestTable");
                    ds.Tables[0].Rows.Count.ShouldBe(1);
                    ds.Tables[0].Rows[0][1].ShouldBe("Test");

                    runner.Down(new TestCreateAndDropTableMigrationWithSchema());

                    runner.Down(new TestCreateSchema());
                },
                serverOptions,
                true);
        }

        [Test]
        [TestCaseSource(typeof(ProcessorTestCaseSourceExcept<
            FirebirdProcessor
        >))]
        public void CanUpdateData(Type processorType, Func<IntegrationTestOptions.DatabaseServerOptions> serverOptions)
        {
            ExecuteWithProcessor(
                processorType,
                services => services.WithMigrationsIn(RootNamespace),
                (serviceProvider, processor) =>
                {
                    var runner = (MigrationRunner)serviceProvider.GetRequiredService<IMigrationRunner>();

                    runner.Up(new TestCreateSchema());

                    runner.Up(new TestCreateAndDropTableMigrationWithSchema());

                    runner.Up(new TestUpdateData());
                    DataSet upDs = processor.ReadTableData("TestSchema", "TestTable");
                    upDs.Tables[0].Rows.Count.ShouldBe(1);
                    upDs.Tables[0].Rows[0][1].ShouldBe("Updated");

                    runner.Down(new TestUpdateData());
                    DataSet downDs = processor.ReadTableData("TestSchema", "TestTable");
                    downDs.Tables[0].Rows.Count.ShouldBe(1);
                    downDs.Tables[0].Rows[0][1].ShouldBe("Test");

                    runner.Down(new TestCreateAndDropTableMigrationWithSchema());

                    runner.Down(new TestCreateSchema());
                },
                serverOptions,
                true);
        }

        [Test]
        [TestCaseSource(typeof(ProcessorTestCaseSourceExcept<
            FirebirdProcessor
        >))]
        public void CanDeleteData(Type processorType, Func<IntegrationTestOptions.DatabaseServerOptions> serverOptions)
        {
            ExecuteWithProcessor(
                processorType,
                services => services.WithMigrationsIn(RootNamespace),
                (serviceProvider, processor) =>
                {
                    var runner = (MigrationRunner)serviceProvider.GetRequiredService<IMigrationRunner>();

                    runner.Up(new TestCreateAndDropTableMigration());

                    runner.Up(new TestDeleteData());
                    DataSet upDs = processor.ReadTableData(null, "TestTable");
                    upDs.Tables[0].Rows.Count.ShouldBe(0);

                    runner.Down(new TestDeleteData());
                    DataSet downDs = processor.ReadTableData(null, "TestTable");
                    downDs.Tables[0].Rows.Count.ShouldBe(1);
                    downDs.Tables[0].Rows[0][1].ShouldBe("Test");

                    runner.Down(new TestCreateAndDropTableMigration());
                },
                serverOptions,
                true);
        }

        [Test]
        [TestCaseSource(typeof(ProcessorTestCaseSourceExcept<
            FirebirdProcessor
        >))]
        public void CanDeleteDataWithSchema(Type processorType, Func<IntegrationTestOptions.DatabaseServerOptions> serverOptions)
        {
            ExecuteWithProcessor(
                processorType,
                services => services.WithMigrationsIn(RootNamespace),
                (serviceProvider, processor) =>
                {
                    var runner = (MigrationRunner)serviceProvider.GetRequiredService<IMigrationRunner>();

                    runner.Up(new TestCreateSchema());

                    runner.Up(new TestCreateAndDropTableMigrationWithSchema());

                    runner.Up(new TestDeleteDataWithSchema());
                    DataSet upDs = processor.ReadTableData("TestSchema", "TestTable");
                    upDs.Tables[0].Rows.Count.ShouldBe(0);

                    runner.Down(new TestDeleteDataWithSchema());
                    DataSet downDs = processor.ReadTableData("TestSchema", "TestTable");
                    downDs.Tables[0].Rows.Count.ShouldBe(1);
                    downDs.Tables[0].Rows[0][1].ShouldBe("Test");

                    runner.Down(new TestCreateAndDropTableMigrationWithSchema());

                    runner.Down(new TestCreateSchema());
                },
                serverOptions,
                true);
        }

        [Test]
        [TestCaseSource(typeof(ProcessorTestCaseSourceExcept<
            SnowflakeProcessor /* Snowflake does not support indices. */
        >))]
        public void CanReverseCreateIndex(Type processorType, Func<IntegrationTestOptions.DatabaseServerOptions> serverOptions)
        {
            ExecuteWithProcessor(
                processorType,
                services => services.WithMigrationsIn(RootNamespace),
                (serviceProvider, processor) =>
                {
                    var runner = (MigrationRunner)serviceProvider.GetRequiredService<IMigrationRunner>();

                    runner.Up(new TestCreateSchema());

                    runner.Up(new TestCreateAndDropTableMigrationWithSchema());

                    runner.Up(new TestCreateIndexWithReversing());
                    processor.IndexExists("TestSchema", "TestTable2", "IX_TestTable2_Name2").ShouldBeTrue();

                    runner.Down(new TestCreateIndexWithReversing());
                    processor.IndexExists("TestSchema", "TestTable2", "IX_TestTable2_Name2").ShouldBeFalse();

                    runner.Down(new TestCreateAndDropTableMigrationWithSchema());

                    runner.Down(new TestCreateSchema());
                },
                serverOptions,
                true);
        }

        [Test]
        [TestCaseSource(typeof(ProcessorTestCaseSource))]
        public void CanReverseCreateUniqueConstraint(Type processorType, Func<IntegrationTestOptions.DatabaseServerOptions> serverOptions)
        {
            ExecuteWithProcessor(
                processorType,
                services => services.WithMigrationsIn(RootNamespace),
                (serviceProvider, processor) =>
                {
                    var runner = (MigrationRunner)serviceProvider.GetRequiredService<IMigrationRunner>();

                    runner.Up(new TestCreateAndDropTableMigration());

                    runner.Up(new TestCreateUniqueConstraintWithReversing());
                    processor.ConstraintExists(null, "TestTable2", "TestUnique").ShouldBeTrue();

                    runner.Down(new TestCreateUniqueConstraintWithReversing());
                    processor.ConstraintExists(null, "TestTable2", "TestUnique").ShouldBeFalse();

                    runner.Down(new TestCreateAndDropTableMigration());
                },
                serverOptions,
                true);
        }

        [Test]
        [TestCaseSource(typeof(ProcessorTestCaseSource))]
        public void CanReverseCreateUniqueConstraintWithSchema(Type processorType, Func<IntegrationTestOptions.DatabaseServerOptions> serverOptions)
        {
            ExecuteWithProcessor(
                processorType,
                services => services.WithMigrationsIn(RootNamespace),
                (serviceProvider, processor) =>
                {
                    var runner = (MigrationRunner)serviceProvider.GetRequiredService<IMigrationRunner>();

                    runner.Up(new TestCreateSchema());

                    runner.Up(new TestCreateAndDropTableMigrationWithSchema());

                    runner.Up(new TestCreateUniqueConstraintWithSchemaWithReversing());
                    processor.ConstraintExists("TestSchema", "TestTable2", "TestUnique").ShouldBeTrue();

                    runner.Down(new TestCreateUniqueConstraintWithSchemaWithReversing());
                    processor.ConstraintExists("TestSchema", "TestTable2", "TestUnique").ShouldBeFalse();

                    runner.Down(new TestCreateAndDropTableMigrationWithSchema());

                    runner.Down(new TestCreateSchema());
                },
                serverOptions,
                true);
        }

        [Test]
        [TestCaseSource(typeof(ProcessorTestCaseSourceExcept<
            FirebirdProcessor
        >))]
        public void CanExecuteSql(Type processorType, Func<IntegrationTestOptions.DatabaseServerOptions> serverOptions)
        {
            ExecuteWithProcessor(
                processorType,
                services => services.WithMigrationsIn(RootNamespace),
                (serviceProvider, _) =>
                {
                    var runner = (MigrationRunner)serviceProvider.GetRequiredService<IMigrationRunner>();

                    runner.Up(new TestExecuteSql());
                    runner.Down(new TestExecuteSql());
                },
                serverOptions,
                true);
        }

        [Test]
        [TestCaseSource(typeof(ProcessorTestCaseSource))]
        public void CanSaveSqlStatementWithDescription(Type processorType, Func<IntegrationTestOptions.DatabaseServerOptions> serverOptions)
        {
            var outputSql = new StringBuilder();

            var provider = new SqlScriptFluentMigratorLoggerProvider(
                new StringWriter(outputSql),
                new SqlScriptFluentMigratorLoggerOptions()
                {
                    ShowSql = true,
                });

            ExecuteWithProcessor(
                processorType,
                services =>
                {
                    // Clear sql output between each processor execution
                    outputSql.Clear();

                    services
                        .ConfigureRunner(rb => rb.WithVersionTable(new TestVersionTableMetaData()))
                        .WithMigrationsIn(RootNamespace)
                        .Configure<ProcessorOptions>(opt => opt.PreviewOnly = true)
                        .AddSingleton<ILoggerProvider>(provider);
                },
                (serviceProvider, processor) =>
                {
                    var runner = (MigrationRunner)serviceProvider.GetRequiredService<IMigrationRunner>();

                    runner.Up(new TestExecuteSqlDescription());
                    runner.Down(new TestExecuteSqlDescription());
                    processor.CommitTransaction();
                    var outputSqlString = outputSql.ToString();
                    var selectUpMatches = new Regex("SELECT 1 FROM FOO")
                            .Matches(outputSqlString).Count;

                    var selectDownMatches = new Regex("SELECT 2 FROM BAR")
                            .Matches(outputSqlString).Count;

                    selectUpMatches.ShouldBe(1);
                    selectDownMatches.ShouldBe(1);
                },
                serverOptions);
        }

        [Test]
        [TestCaseSource(typeof(ProcessorTestCaseSource))]
        public void CanInjectParametersInExecuteSql(Type processorType, Func<IntegrationTestOptions.DatabaseServerOptions> serverOptions)
        {
            var outputSql = new StringBuilder();

            var provider = new SqlScriptFluentMigratorLoggerProvider(
                new StringWriter(outputSql),
                new SqlScriptFluentMigratorLoggerOptions()
                {
                    ShowSql = true,
                });

            ExecuteWithProcessor(
                processorType,
                services =>
                {
                    // Clear sql output between each processor execution
                    outputSql.Clear();

                    services
                        .ConfigureRunner(rb => rb.WithVersionTable(new TestVersionTableMetaData()))
                        .WithMigrationsIn(RootNamespace)
                        .Configure<ProcessorOptions>(opt => opt.PreviewOnly = true)
                        .AddSingleton<ILoggerProvider>(provider);
                },
                (serviceProvider, processor) =>
                {
                    var runner = (MigrationRunner)serviceProvider.GetRequiredService<IMigrationRunner>();

                    runner.Up(new TestExecuteSqlParameters());

                    processor.CommitTransaction();
                    var outputSqlString = outputSql.ToString();
                    var selectUpMatches = new Regex("SELECT 1 FROM FOO WHERE BAR = 'test'")
                        .Matches(outputSqlString).Count;

                    selectUpMatches.ShouldBe(1);
                },
                serverOptions);
        }

        [Test]
        [TestCaseSource(typeof(ProcessorTestCaseSource))]
        public void CanUseRawSqlInUpdateAndDelete(Type processorType, Func<IntegrationTestOptions.DatabaseServerOptions> serverOptions)
        {
            ExecuteWithProcessor(
                processorType,
                services =>
                {
                    services.WithMigrationsIn(RootNamespace);
                },
                (serviceProvider, processor) =>
                {
                    var runner = (MigrationRunner)serviceProvider.GetRequiredService<IMigrationRunner>();

                    runner.Up(new TestCreateSchema());

                    runner.Up(new RawSqlCreateTableMigration());
                    DataSet upDs = processor.ReadTableData("TestSchema", "Foo");

                    var rows = upDs.Tables[0].Rows;
                    rows.Count.ShouldBe(3);

                    rows[0]["Baz"].ShouldBe(1);
                    rows[1]["Baz"].ShouldBe(2);
                    rows[2]["Baz"].ShouldBe(3);

                    runner.Up(new RawSqlUpdateMigration());
                    upDs = processor.ReadTableData("TestSchema", "Foo");
                    rows = upDs.Tables[0].Rows;

                    rows[0]["Baz"].ShouldBe(101);
                    rows[1]["Baz"].ShouldBe(102);
                    rows[2]["Baz"].ShouldBe(103);

                    runner.Up(new RawSqlDeleteMigration());
                    upDs = processor.ReadTableData("TestSchema", "Foo");
                    rows = upDs.Tables[0].Rows;

                    rows.Count.ShouldBe(0);

                    runner.Down(new RawSqlCreateTableMigration());
                    runner.Down(new TestCreateSchema());
                },
                serverOptions);
        }

        [Test]
        [TestCaseSource(typeof(ProcessorTestCaseSourceExcept<
            FirebirdProcessor
        >))]
        public void CanInsertLargeText(Type processorType, Func<IntegrationTestOptions.DatabaseServerOptions> serverOptions)
        {
            ExecuteWithProcessor(
                processorType,
                services => services.WithMigrationsIn(RootNamespace),
                (serviceProvider, processor) =>
                {
                    var runner = (MigrationRunner)serviceProvider.GetRequiredService<IMigrationRunner>();

                    runner.Up(new TestLargeTextInsertMigration_Issue1196());

                    DataSet upDs = processor.ReadTableData(null, "SimpleTable");

                    var rows = upDs.Tables[0].Rows;
                    rows.Count.ShouldBe(1);
                    rows[0]["LargeUnicodeString"].ShouldBe(TestLargeTextInsertMigration_Issue1196.LargeString);

                    runner.Down(new TestLargeTextInsertMigration_Issue1196());
                },
                serverOptions,
                true);
        }

        private void RemoveMigration1(ProcessorBase processor)
        {
            foreach (var tableName in new[] { "Users", "Groups" })
            {
                if (processor.TableExists(null, tableName))
                {
                    var dropTableSql = processor.Generator.Generate(
                        new DeleteTableExpression() { TableName = tableName });
                    processor.Execute(dropTableSql);
                }
            }
        }

        private void CleanupTestDatabase<TProcessor>(IServiceProvider serviceProvider, TProcessor origProcessor)
            where TProcessor : ProcessorBase
        {
            if (origProcessor.WasCommitted)
            {
                if (origProcessor is GenericProcessorBase gpb)
                {
                    gpb.Connection.Close();
                }

                using (var scope = serviceProvider.CreateScope())
                {
                    var cleanupRunner = scope.ServiceProvider.GetRequiredService<IMigrationRunner>();
                    cleanupRunner.RollbackToVersion(0);
                }
            }
            else
            {
                origProcessor.RollbackTransaction();
            }
        }
    }

    internal class TestForeignKeyNamingConvention : Migration
    {
        public override void Up()
        {
            Create.Table("Users")
                .WithColumn("UserId").AsInt32().Identity().PrimaryKey()
                .WithColumn("GroupId").AsInt32().NotNullable()
                .WithColumn("UserName").AsString(32).NotNullable()
                .WithColumn("Password").AsString(32).NotNullable();

            Create.Table("Groups")
                .WithColumn("GroupId").AsInt32().Identity().PrimaryKey()
                .WithColumn("Name").AsString(32).NotNullable();

            Create.ForeignKey().FromTable("Users").ForeignColumn("GroupId").ToTable("Groups").PrimaryColumn("GroupId");
        }

        public override void Down()
        {
            Delete.Table("Users");
            Delete.Table("Groups");
        }
    }

    internal class TestUniqueConstraintNamingConvention : Migration
    {
        public override void Up()
        {
            Create.Table("Users")
                .WithColumn("UserId").AsInt32().Identity().PrimaryKey()
                .WithColumn("GroupId").AsInt32().NotNullable()
                .WithColumn("AccountId").AsInt32().NotNullable()
                .WithColumn("UserName").AsString(32).NotNullable()
                .WithColumn("Password").AsString(32).NotNullable();

            Create.UniqueConstraint().OnTable("Users").Column("GroupId");
            Create.UniqueConstraint().OnTable("Users").Column("AccountId");
        }

        public override void Down()
        {
            Delete.UniqueConstraint("UC_Users_GroupId").FromTable("Users");
            Delete.UniqueConstraint().FromTable("Users").Column("AccountId");
            Delete.Table("Users");
        }
    }

    internal class TestIndexNamingConvention : Migration
    {
        public override void Up()
        {
            Create.Table("Users")
                .WithColumn("UserId").AsInt32().Identity().PrimaryKey()
                .WithColumn("GroupId").AsInt32().NotNullable()
                .WithColumn("UserName").AsString(32).NotNullable()
                .WithColumn("Password").AsString(32).NotNullable();

            Create.Index().OnTable("Users").OnColumn("GroupId").Ascending();
        }

        public override void Down()
        {
            Delete.Index("IX_Users_GroupId").OnTable("Users").OnColumn("GroupId");
            Delete.Table("Users");
        }
    }

    internal class TestForeignKeySilentFailure : Migration
    {
        public override void Up()
        {
            Create.Table("Users")
                .WithColumn("UserId").AsInt32().Identity().PrimaryKey()
                .WithColumn("GroupId").AsInt32().NotNullable()
                .WithColumn("UserName").AsString(32).NotNullable()
                .WithColumn("Password").AsString(32).NotNullable();

            Create.Table("Groups")
                .WithColumn("GroupId").AsInt32().Identity().PrimaryKey()
                .WithColumn("Name").AsString(32).NotNullable();

            Create.ForeignKey("FK_Foo").FromTable("Users").ForeignColumn("GroupId").ToTable("Groups").PrimaryColumn("GroupId");
        }

        public override void Down()
        {
            Delete.ForeignKey("FK_Foo").OnTable("Users");
            Delete.Table("Users");
            Delete.Table("Groups");
        }
    }

    internal class TestCreateAndDropTableMigration : Migration
    {
        public override void Up()
        {
            // SQLite only supports FK's defined in the create statement so
            // we ensure this is the only approach used so that SQLite can
            // successfully tested. At time of implementing, the FK constraint
            // wasn't explicitly used by any tests and so should affect anything.

            Create.Table("TestTable")
                .WithColumn("Id").AsInt32().NotNullable().PrimaryKey().Identity()
                .WithColumn("Name").AsString(255).NotNullable().WithDefaultValue("Anonymous");

            var testTable2 = Create.Table("TestTable2")
                .WithColumn("Id").AsInt32().NotNullable().PrimaryKey().Identity()
                .WithColumn("Name").AsString(255).NotNullable() // Not nullable because some DBMS don't allow nullable columns in unique indexes (like DB2)
                .WithColumn("TestTableId").AsInt32().NotNullable();

            IfDatabase(ProcessorIdConstants.SQLite)
                .Delegate(() => testTable2.ForeignKey("fk_TestTable2_TestTableId_TestTable_Id", "TestTable", "Id"));
            IfDatabase(t => t != ProcessorIdConstants.SQLite)
                .Create.ForeignKey("fk_TestTable2_TestTableId_TestTable_Id")
                    .FromTable("TestTable2").ForeignColumn("TestTableId")
                    .ToTable("TestTable").PrimaryColumn("Id");

            Create.Index("ix_Name").OnTable("TestTable2").OnColumn("Name").Ascending()
                .WithOptions().NonClustered();

            Create.Column("Name2").OnTable("TestTable2").AsBoolean().Nullable();

            Insert.IntoTable("TestTable").Row(new { Name = "Test" });
        }

        public override void Down()
        {
            Delete.Table("TestTable2");
            Delete.Table("TestTable");
        }
    }

    internal class TestRenameTableMigration : AutoReversingMigration
    {
        public override void Up()
        {
            Rename.Table("TestTable2").To("TestTable'3");
        }
    }

    internal class TestRenameColumnMigration : AutoReversingMigration
    {
        public override void Up()
        {
            Rename.Column("Name").OnTable("TestTable2").To("Name'3");
        }
    }

    internal class TestCreateAndDropIndexMigration : Migration
    {
        public override void Up()
        {
            Create.Index("IX_TestTable_Name").OnTable("TestTable").OnColumn("Name");
        }

        public override void Down()
        {
            Delete.Index("IX_TestTable_Name").OnTable("TestTable");
        }
    }

    internal class TestForeignKeyNamingConventionWithSchema : Migration
    {
        public override void Up()
        {
            _ = Create.Schema("TestSchema");

            Create.Table("Users")
                .InSchema("TestSchema")
                .WithColumn("UserId").AsInt32().Identity().PrimaryKey()
                .WithColumn("GroupId").AsInt32().NotNullable()
                .WithColumn("UserName").AsString(32).NotNullable()
                .WithColumn("Password").AsString(32).NotNullable();

            Create.Table("Groups")
                .InSchema("TestSchema")
                .WithColumn("GroupId").AsInt32().Identity().PrimaryKey()
                .WithColumn("Name").AsString(32).NotNullable();

            Create.ForeignKey().FromTable("Users").InSchema("TestSchema").ForeignColumn("GroupId").ToTable("Groups").InSchema("TestSchema").PrimaryColumn("GroupId");
        }

        public override void Down()
        {
            Delete.Table("Users").InSchema("TestSchema");
            Delete.Table("Groups").InSchema("TestSchema");
            Delete.Schema("TestSchema");
        }
    }

    internal class TestIndexNamingConventionWithSchema : Migration
    {
        public override void Up()
        {
            // SQLite doesn't support creating schemas so for non SQLite DB's we'll create
            // the schema, but for SQLite we'll attach a temp DB with the schema alias
            _ = IfDatabase(t => t != ProcessorIdConstants.SQLite).Create.Schema("TestSchema");

            IfDatabase(ProcessorIdConstants.SQLite).Execute.Sql("ATTACH DATABASE '' AS \"TestSchema\"");

            Create.Table("Users")
                .InSchema("TestSchema")
                .WithColumn("UserId").AsInt32().Identity().PrimaryKey()
                .WithColumn("GroupId").AsInt32().NotNullable()
                .WithColumn("UserName").AsString(32).NotNullable()
                .WithColumn("Password").AsString(32).NotNullable();

            Create.Index().OnTable("Users").InSchema("TestSchema").OnColumn("GroupId").Ascending();
        }

        public override void Down()
        {
            Delete.Index("IX_Users_GroupId").OnTable("Users").InSchema("TestSchema").OnColumn("GroupId");
            Delete.Table("Users").InSchema("TestSchema");
            IfDatabase(t => t != ProcessorIdConstants.SQLite).Delete.Schema("TestSchema");

            // Can't actually detatch SQLite DB here as migrations run in a transaction
            // and you can't detach a database whilst in a transaction
            // IfDatabase(ProcessorId.SQLite).Execute.Sql("DETACH DATABASE \"TestSchema\"");
        }
    }

    internal class TestCreateAndDropTableMigrationWithSchema : Migration
    {
        public override void Up()
        {
            // SQLite only supports FK's defined in the create statement so
            // we ensure this is the only approach used so that SQLite can
            // successfully tested. At time of implementing, the FK constraint
            // wasn't explicitly used by any tests and so should affect anything.

            Create.Table("TestTable")
                .InSchema("TestSchema")
                .WithColumn("Id").AsInt32().NotNullable().PrimaryKey().Identity()
                .WithColumn("Name").AsString(255).NotNullable().WithDefaultValue("Anonymous");

            Create.Table("TestTable2")
                .InSchema("TestSchema")
                .WithColumn("Id").AsInt32().NotNullable().PrimaryKey().Identity()
                .WithColumn("Name").AsString(255).NotNullable() // Not nullable because some DBMS don't allow nullable columns in unique indexes (like DB2))
                .WithColumn("TestTableId").AsInt32().NotNullable().ForeignKey("fk_TestTable2_TestTableId_TestTable_Id", "TestSchema", "TestTable", "Id");

            Create.Index("ix_Name").OnTable("TestTable2").InSchema("TestSchema").OnColumn("Name").Ascending()
                .WithOptions().NonClustered();

            Create.Column("Name2").OnTable("TestTable2").InSchema("TestSchema").AsString(10).Nullable();

            Insert.IntoTable("TestTable").InSchema("TestSchema").Row(new { Name = "Test" });
        }

        public override void Down()
        {
            Delete.Table("TestTable2").InSchema("TestSchema");
            Delete.Table("TestTable").InSchema("TestSchema");
        }
    }

    internal class TestRenameTableMigrationWithSchema : AutoReversingMigration
    {
        public override void Up()
        {
            Rename.Table("TestTable2").InSchema("TestSchema").To("TestTable'3");
        }
    }

    internal class TestRenameColumnMigrationWithSchema : AutoReversingMigration
    {
        public override void Up()
        {
            Rename.Column("Name").OnTable("TestTable2").InSchema("TestSchema").To("Name'3");
        }
    }

    internal class TestCreateAndDropIndexMigrationWithSchema : Migration
    {
        public override void Up()
        {
            Create.Index("IX_TestTable_Name").OnTable("TestTable").InSchema("TestSchema").OnColumn("Name");
        }

        public override void Down()
        {
            Delete.Index("IX_TestTable_Name").OnTable("TestTable").InSchema("TestSchema");
        }
    }

    internal class TestCreateSchema : Migration
    {
        public override void Up()
        {
            // SQLite doesn't support creating schemas so for non SQLite DB's we'll create
            // the schema, but for SQLite we'll attach a temp DB with the schema alias
            _ = IfDatabase(t => t != ProcessorIdConstants.SQLite).Create.Schema("TestSchema");

            IfDatabase(ProcessorIdConstants.SQLite).Execute.Sql("ATTACH DATABASE '' AS \"TestSchema\"");
        }

        public override void Down()
        {
            IfDatabase(t => t != ProcessorIdConstants.SQLite).Delete.Schema("TestSchema");

            // Can't actually detatch SQLite DB here as migrations run in a transaction
            // and you can't detach a database whilst in a transaction
            // IfDatabase(ProcessorId.SQLite).Execute.Sql("DETACH DATABASE \"TestSchema\"");
        }
    }

    internal class TestCreateSequence : Migration
    {
        public override void Up()
        {
            Create.Sequence("TestSequence").StartWith(1).IncrementBy(1).MinValue(0).MaxValue(1000).Cycle().Cache(10);
        }

        public override void Down()
        {
            Delete.Sequence("TestSequence");
        }
    }

    internal class TestCreateSequenceWithSchema : Migration
    {
        public override void Up()
        {
            Create.Sequence("TestSequence").InSchema("TestSchema").StartWith(1).IncrementBy(1).MinValue(0).MaxValue(1000).Cycle().Cache(10);
        }

        public override void Down()
        {
            Delete.Sequence("TestSequence").InSchema("TestSchema");
        }
    }

    internal class TestAlterColumnWithSchema: Migration
    {
        public override void Up()
        {
            IfDatabase(processorId => !processorId.Contains(ProcessorIdConstants.Oracle))
                .Alter.Column("Name2").OnTable("TestTable2").InSchema("TestSchema").AsAnsiString(100).Nullable();
        }

        public override void Down()
        {
            IfDatabase(processorId => !processorId.Contains(ProcessorIdConstants.Oracle))
                .Alter.Column("Name2").OnTable("TestTable2").InSchema("TestSchema").AsString(10).Nullable();
        }
    }

    internal class TestAlterTableWithSchema : Migration
    {
        public override void Up()
        {
            Alter.Table("TestTable2").InSchema("TestSchema").AddColumn("NewColumn").AsInt32().WithDefaultValue(1);
        }

        public override void Down()
        {
            Delete.Column("NewColumn").FromTable("TestTable2").InSchema("TestSchema");
        }
    }

    internal class TestAlterSchema : Migration
    {
        public override void Up()
        {
            _ = Create.Schema("NewSchema");

            Alter.Table("TestTable").InSchema("TestSchema").ToSchema("NewSchema");
        }

        public override void Down()
        {
            Alter.Table("TestTable").InSchema("NewSchema").ToSchema("TestSchema");
            Delete.Schema("NewSchema");
        }
    }

    internal class TestCreateUniqueConstraint : Migration
    {
        public override void Up()
        {
            Create.UniqueConstraint("TestUnique").OnTable("TestTable2").Column("Name");
        }

        public override void Down()
        {
            Delete.UniqueConstraint("TestUnique").FromTable("TestTable2");
        }
    }

    internal class TestCreateUniqueConstraintWithSchema : Migration
    {
        public override void Up()
        {
            Create.UniqueConstraint("TestUnique").OnTable("TestTable2").WithSchema("TestSchema").Column("Name");
        }

        public override void Down()
        {
            Delete.UniqueConstraint("TestUnique").FromTable("TestTable2").InSchema("TestSchema");
        }
    }

    internal class TestUpdateData : Migration
    {
        public override void Up()
        {
            Update.Table("TestTable").InSchema("TestSchema").Set(new { Name = "Updated" }).AllRows();
        }

        public override void Down()
        {
            Update.Table("TestTable").InSchema("TestSchema").Set(new { Name = "Test" }).AllRows();
        }
    }

    public class RawSqlCreateTableMigration : Migration
    {
        public override void Up()
        {
            Create.Table("Foo")
                .InSchema("TestSchema")
                .WithColumn("baz").AsInt32().NotNullable();

            Insert.IntoTable("Foo")
                .InSchema("TestSchema")
                .Row(new
                {
                    baz = 1,
                })
                .Row(new
                {
                    baz = 2,
                })
                .Row(new
                {
                    baz = 3,
                })
                ;
        }

        public override void Down()
        {
            Delete.Table("Foo").InSchema("TestSchema");
        }
    }

    public class RawSqlUpdateMigration : ForwardOnlyMigration
    {
        public override void Up()
        {
            // UPDATE : Raw SQL with string
            Update.Table("Foo").InSchema("TestSchema")
                .Set("baz = CASE WHEN baz = 1 THEN 101 ELSE 0 END")
                .Where("baz = 1");

            // UPDATE : Raw SQL with RawSql object
            Update.Table("Foo").InSchema("TestSchema")
                .Set(RawSql.Insert("baz = CASE WHEN baz = 2 THEN 102 ELSE 0 END"))
                .Where(RawSql.Insert("baz = 2"));

            // UPDATE : Raw SQL with RawSql object inside an anonymous object
            Update.Table("Foo").InSchema("TestSchema")
                .Set(new
                {
                    baz = RawSql.Insert("CASE WHEN baz = 3 THEN 103 ELSE 0 END")
                })
                .Where(new
                {
                    baz = RawSql.Insert("= 3")
                });
        }
    }

    public class RawSqlDeleteMigration : ForwardOnlyMigration
    {
        public override void Up()
        {
            Delete.FromTable("Foo").InSchema("TestSchema")

                // DELETE : Raw SQL with string
                .Row("baz = 101")

                // DELETE : Raw SQL with RawSql object
                .Row(RawSql.Insert("baz = 102"))

                // DELETE : Raw SQL with RawSql object inside an anonymous object
                .Row(new
                {
                    baz = RawSql.Insert("= 103")
                });
        }
    }

    internal class TestDeleteData : Migration
    {
        public override void Up()
        {
            Delete.FromTable("TestTable").Row(new { Name = "Test" });
        }

        public override void Down()
        {
            Insert.IntoTable("TestTable").Row(new { Name = "Test" });
        }
    }

    internal class TestDeleteDataWithSchema :Migration
    {
        public override void Up()
        {
            Delete.FromTable("TestTable").InSchema("TestSchema").Row(new { Name = "Test"});
        }

        public override void Down()
        {
            Insert.IntoTable("TestTable").InSchema("TestSchema").Row(new { Name = "Test" });
        }
    }

    internal class TestCreateIndexWithReversing : AutoReversingMigration
    {
        public override void Up()
        {
            Create.Index().OnTable("TestTable2").InSchema("TestSchema").OnColumn("Name2").Ascending();
        }
    }

    internal class TestCreateUniqueConstraintWithReversing : AutoReversingMigration
    {
        public override void Up()
        {
            Create.UniqueConstraint("TestUnique").OnTable("TestTable2").Column("Name");
        }
    }

    internal class TestCreateUniqueConstraintWithSchemaWithReversing : AutoReversingMigration
    {
        public override void Up()
        {
            Create.UniqueConstraint("TestUnique").OnTable("TestTable2").WithSchema("TestSchema").Column("Name");
        }
    }

    internal class TestExecuteSqlDescription : Migration
    {
        public override void Up()
        {
            Execute.Sql("SELECT 1 FROM FOO", "Description Up");
        }

        public override void Down()
        {
            Execute.Sql("SELECT 2 FROM BAR", "Description Down");
        }
    }

    internal class TestExecuteSqlParameters : Migration
    {
        public override void Up()
        {
            Execute.Sql("SELECT 1 FROM FOO WHERE BAR = $(BAZ)", new Dictionary<string, string>()
            {
                ["BAZ"] = "'test'"
            });
        }

        public override void Down()
        {
        }
    }

    internal class TestExecuteSql : Migration
    {
        public override void Up()
        {
<<<<<<< HEAD
            IfDatabase(processorId => !processorId.Contains(ProcessorIdConstants.Oracle) && !processorId.Contains(ProcessorIdConstants.DB2))
=======
            IfDatabase(processorId => !processorId.Contains(ProcessorIdConstants.Oracle))
>>>>>>> fe72ea2f
                .Execute.Sql("select 1");

            IfDatabase(processorId => processorId.Contains(ProcessorIdConstants.Oracle))
                .Execute.Sql("select 1 from dual");
<<<<<<< HEAD

            IfDatabase(processorId => processorId.Contains(ProcessorIdConstants.DB2))
                .Execute.Sql("select * from sysibm.sysdummy1");
=======
>>>>>>> fe72ea2f
        }

        public override void Down()
        {
<<<<<<< HEAD
            IfDatabase(processorId => !processorId.Contains(ProcessorIdConstants.Oracle) && !processorId.Contains(ProcessorIdConstants.DB2))
=======
            IfDatabase(processorId => !processorId.Contains(ProcessorIdConstants.Oracle))
>>>>>>> fe72ea2f
                .Execute.Sql("select 1");

            IfDatabase(processorId => processorId.Contains(ProcessorIdConstants.Oracle))
                .Execute.Sql("select 1 from dual");
<<<<<<< HEAD

            IfDatabase(processorId => processorId.Contains(ProcessorIdConstants.DB2))
                .Execute.Sql("select * from sysibm.sysdummy1");
=======
>>>>>>> fe72ea2f
        }
    }
}<|MERGE_RESOLUTION|>--- conflicted
+++ resolved
@@ -1158,12 +1158,8 @@
         [TestCaseSource(typeof(ProcessorTestCaseSourceExcept<
             SQLiteProcessor,
             FirebirdProcessor,
-<<<<<<< HEAD
             OracleProcessorBase, /* Oracle does not support schemas in the same way as other DBMSs */
             Db2Processor
-=======
-            OracleProcessorBase /* Oracle does not support schemas in the same way as other DBMSs */
->>>>>>> fe72ea2f
         >))]
         public void CanAlterTablesSchema(Type processorType, Func<IntegrationTestOptions.DatabaseServerOptions> serverOptions)
         {
@@ -2277,40 +2273,26 @@
     {
         public override void Up()
         {
-<<<<<<< HEAD
             IfDatabase(processorId => !processorId.Contains(ProcessorIdConstants.Oracle) && !processorId.Contains(ProcessorIdConstants.DB2))
-=======
-            IfDatabase(processorId => !processorId.Contains(ProcessorIdConstants.Oracle))
->>>>>>> fe72ea2f
                 .Execute.Sql("select 1");
 
             IfDatabase(processorId => processorId.Contains(ProcessorIdConstants.Oracle))
                 .Execute.Sql("select 1 from dual");
-<<<<<<< HEAD
 
             IfDatabase(processorId => processorId.Contains(ProcessorIdConstants.DB2))
                 .Execute.Sql("select * from sysibm.sysdummy1");
-=======
->>>>>>> fe72ea2f
-        }
-
-        public override void Down()
-        {
-<<<<<<< HEAD
+        }
+
+        public override void Down()
+        {
             IfDatabase(processorId => !processorId.Contains(ProcessorIdConstants.Oracle) && !processorId.Contains(ProcessorIdConstants.DB2))
-=======
-            IfDatabase(processorId => !processorId.Contains(ProcessorIdConstants.Oracle))
->>>>>>> fe72ea2f
                 .Execute.Sql("select 1");
 
             IfDatabase(processorId => processorId.Contains(ProcessorIdConstants.Oracle))
                 .Execute.Sql("select 1 from dual");
-<<<<<<< HEAD
 
             IfDatabase(processorId => processorId.Contains(ProcessorIdConstants.DB2))
                 .Execute.Sql("select * from sysibm.sysdummy1");
-=======
->>>>>>> fe72ea2f
         }
     }
 }