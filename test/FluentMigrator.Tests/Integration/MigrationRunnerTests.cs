#region License
//
// Copyright (c) 2007-2024, Fluent Migrator Project
// Copyright (c) 2010, Nathan Brown
//
// Licensed under the Apache License, Version 2.0 (the "License");
// you may not use this file except in compliance with the License.
// You may obtain a copy of the License at
//
//   http://www.apache.org/licenses/LICENSE-2.0
//
// Unless required by applicable law or agreed to in writing, software
// distributed under the License is distributed on an "AS IS" BASIS,
// WITHOUT WARRANTIES OR CONDITIONS OF ANY KIND, either express or implied.
// See the License for the specific language governing permissions and
// limitations under the License.
//
#endregion

using System;
using System.Collections.Generic;
using System.Data;
using System.IO;
using System.Linq;
using System.Text;
using System.Text.RegularExpressions;

using FluentMigrator.Expressions;
using FluentMigrator.Runner;
using FluentMigrator.Runner.Exceptions;
using FluentMigrator.Runner.Initialization;
using FluentMigrator.Runner.Logging;
using FluentMigrator.Runner.Processors;
using FluentMigrator.Runner.Processors.Firebird;
using FluentMigrator.Runner.Processors.MySql;
using FluentMigrator.Runner.Processors.Postgres;
using FluentMigrator.Runner.Processors.Snowflake;
using FluentMigrator.Runner.Processors.SQLite;
using FluentMigrator.Runner.Processors.SqlServer;
using FluentMigrator.Runner.VersionTableInfo;
using FluentMigrator.Tests.Integration.Migrations.Tagged;
using FluentMigrator.Tests.Integration.TestCases;
using FluentMigrator.Tests.Unit;

using Microsoft.Extensions.DependencyInjection;
using Microsoft.Extensions.Logging;

using Moq;

using NUnit.Framework;

using Shouldly;

namespace FluentMigrator.Tests.Integration
{
    [TestFixture]
    [Category("Integration")]
    public class MigrationRunnerTests : IntegrationTestBase
    {
        private const string RootNamespace = "FluentMigrator.Tests.Integration.Migrations";

        [Test]
        [TestCaseSource(typeof(ProcessorTestCaseSource))]
        public void CanRunMigration(Type processorType, Func<IntegrationTestOptions.DatabaseServerOptions> serverOptions)
        {
            ExecuteWithProcessor(
                processorType,
                services => services.WithMigrationsIn(RootNamespace),
                (serviceProvider, processor) =>
                {
                    var runner = serviceProvider.GetRequiredService<IMigrationRunner>();

                    runner.Up(new TestCreateAndDropTableMigration());

                    processor.TableExists(null, "TestTable").ShouldBeTrue();

                    // This is a hack until MigrationVersionRunner and MigrationRunner are refactored and merged together
                    //processor.CommitTransaction();

                    runner.Down(new TestCreateAndDropTableMigration());
                    processor.TableExists(null, "TestTable").ShouldBeFalse();
                },
                serverOptions);
        }

        [Test]
        public void CanSilentlyFail()
        {
            var processor = new Mock<IMigrationProcessor>();
            processor.Setup(x => x.Process(It.IsAny<CreateForeignKeyExpression>())).Throws(new Exception("Error"));
            processor.Setup(x => x.Process(It.IsAny<DeleteForeignKeyExpression>())).Throws(new Exception("Error"));

            var serviceProvider = ServiceCollectionExtensions.CreateServices()
                .Configure<ProcessorOptions>(opt => opt.PreviewOnly = false)
                .AddScoped<IConnectionStringReader>(_ => new PassThroughConnectionStringReader("No connection"))
                .WithProcessor(processor)
                .WithMigrationsIn(RootNamespace)
                .BuildServiceProvider();

            var runner = (MigrationRunner) serviceProvider.GetRequiredService<IMigrationRunner>();
            runner.SilentlyFail = true;

            runner.Up(new TestForeignKeySilentFailure());

            runner.CaughtExceptions.Count.ShouldBeGreaterThan(0);

            runner.Down(new TestForeignKeySilentFailure());
            runner.CaughtExceptions.Count.ShouldBeGreaterThan(0);
        }

        [Test]
        [TestCaseSource(typeof(ProcessorTestCaseSourceExcept<
            SQLiteProcessor
        >))]
        public void CanApplyForeignKeyConvention(Type processorType, Func<IntegrationTestOptions.DatabaseServerOptions> serverOptions)
        {
            ExecuteWithProcessor(
                processorType,
                services => services.WithMigrationsIn(RootNamespace),
                (serviceProvider, processor) =>
                {
                    var runner = serviceProvider.GetRequiredService<IMigrationRunner>();

                    runner.Up(new TestForeignKeyNamingConvention());
                    processor.ConstraintExists(null, "Users", "FK_Users_GroupId_Groups_GroupId").ShouldBeTrue();

                    runner.Down(new TestForeignKeyNamingConvention());
                    processor.ConstraintExists(null, "Users", "FK_Users_GroupId_Groups_GroupId").ShouldBeFalse();
                },
                serverOptions,
                true);
        }

        [Test]
        [TestCaseSource(typeof(ProcessorTestCaseSourceExcept<
            SQLiteProcessor,
            FirebirdProcessor
        >))]
        public void CanApplyForeignKeyConventionWithSchema(Type processorType, Func<IntegrationTestOptions.DatabaseServerOptions> serverOptions)
        {
            ExecuteWithProcessor(
                processorType,
                services => services.WithMigrationsIn(RootNamespace),
                (serviceProvider, processor) =>
                {
                    var runner = serviceProvider.GetRequiredService<IMigrationRunner>();

                    runner.Up(new TestForeignKeyNamingConventionWithSchema());

                    processor.ConstraintExists("TestSchema", "Users", "FK_Users_GroupId_Groups_GroupId").ShouldBeTrue();
                    runner.Down(new TestForeignKeyNamingConventionWithSchema());
                },
                serverOptions);
        }

        [Test]
        [TestCaseSource(typeof(ProcessorTestCaseSourceExcept<
            SnowflakeProcessor /* Snowflake does not have default schema. */
        >))]
        public void CanApplyIndexConvention(Type processorType, Func<IntegrationTestOptions.DatabaseServerOptions> serverOptions)
        {
            ExecuteWithProcessor(
                processorType,
                services => services.WithMigrationsIn(RootNamespace),
                (serviceProvider, processor) =>
                {
                    var runner = serviceProvider.GetRequiredService<IMigrationRunner>();

                    runner.Up(new TestIndexNamingConvention());
                    processor.IndexExists(null, "Users", "IX_Users_GroupId").ShouldBeTrue();
                    processor.TableExists(null, "Users").ShouldBeTrue();

                    runner.Down(new TestIndexNamingConvention());
                    processor.TableExists(null, "Users").ShouldBeFalse();
                },
                serverOptions,
                true);
        }

        [Test]
        [TestCaseSource(typeof(ProcessorTestCaseSourceExcept<
            SQLiteProcessor
        >))]
        public void CanApplyUniqueConvention(Type processorType, Func<IntegrationTestOptions.DatabaseServerOptions> serverOptions)
        {
            ExecuteWithProcessor(
                processorType,
                services => services.WithMigrationsIn(RootNamespace),
                (serviceProvider, processor) =>
                {
                    var runner = serviceProvider.GetRequiredService<IMigrationRunner>();

                    runner.Up(new TestUniqueConstraintNamingConvention());
                    processor.ConstraintExists(null, "Users", "UC_Users_GroupId").ShouldBeTrue();
                    processor.ConstraintExists(null, "Users", "UC_Users_AccountId").ShouldBeTrue();
                    processor.TableExists(null, "Users").ShouldBeTrue();

                    runner.Down(new TestUniqueConstraintNamingConvention());
                    processor.ConstraintExists(null, "Users", "UC_Users_GroupId").ShouldBeFalse();
                    processor.ConstraintExists(null, "Users", "UC_Users_AccountId").ShouldBeFalse();
                    processor.TableExists(null, "Users").ShouldBeFalse();
                },
                serverOptions);
        }

        [Test]
        [TestCaseSource(typeof(ProcessorTestCaseSourceExcept<
            SnowflakeProcessor /* Snowflake does not support indices. */
        >))]
        public void CanApplyIndexConventionWithSchema(Type processorType, Func<IntegrationTestOptions.DatabaseServerOptions> serverOptions)
        {
            ExecuteWithProcessor(
                processorType,
                services => services.WithMigrationsIn(RootNamespace),
                (serviceProvider, processor) =>
                {
                    var runner = serviceProvider.GetRequiredService<IMigrationRunner>();

                    runner.Up(new TestIndexNamingConventionWithSchema());
                    processor.IndexExists("TestSchema", "Users", "IX_Users_GroupId").ShouldBeTrue();
                    processor.TableExists("TestSchema", "Users").ShouldBeTrue();

                    runner.Down(new TestIndexNamingConventionWithSchema());
                    processor.IndexExists("TestSchema", "Users", "IX_Users_GroupId").ShouldBeFalse();
                    processor.TableExists("TestSchema", "Users").ShouldBeFalse();
                },
                serverOptions);
        }

        [Test]
        [TestCaseSource(typeof(ProcessorTestCaseSourceExcept<
            SnowflakeProcessor /* Snowflake does not support indices. */
        >))]
        public void CanCreateAndDropIndex(Type processorType, Func<IntegrationTestOptions.DatabaseServerOptions> serverOptions)
        {
            ExecuteWithProcessor(
                processorType,
                services => services.WithMigrationsIn(RootNamespace),
                (serviceProvider, processor) =>
                {
                    var runner = serviceProvider.GetRequiredService<IMigrationRunner>();

                    runner.Up(new TestCreateAndDropTableMigration());
                    processor.IndexExists(null, "TestTable", "IX_TestTable_Name").ShouldBeFalse();

                    runner.Up(new TestCreateAndDropIndexMigration());
                    processor.IndexExists(null, "TestTable", "IX_TestTable_Name").ShouldBeTrue();

                    runner.Down(new TestCreateAndDropIndexMigration());
                    processor.IndexExists(null, "TestTable", "IX_TestTable_Name").ShouldBeFalse();

                    runner.Down(new TestCreateAndDropTableMigration());
                    processor.IndexExists(null, "TestTable", "IX_TestTable_Name").ShouldBeFalse();

                    //processor.CommitTransaction();
                },
                serverOptions);
        }

        [Test]
        [TestCaseSource(typeof(ProcessorTestCaseSourceExcept<
            FirebirdProcessor,
            SnowflakeProcessor /* Snowflake does not support indices. */
        >))]
        public void CanCreateAndDropIndexWithSchema(Type processorType, Func<IntegrationTestOptions.DatabaseServerOptions> serverOptions)
        {
            ExecuteWithProcessor(
                processorType,
                services => services.WithMigrationsIn(RootNamespace),
                (serviceProvider, processor) =>
                {
                    var runner = serviceProvider.GetRequiredService<IMigrationRunner>();

                    runner.Up(new TestCreateSchema());

                    runner.Up(new TestCreateAndDropTableMigrationWithSchema());
                    processor.IndexExists("TestSchema", "TestTable", "IX_TestTable_Name").ShouldBeFalse();

                    runner.Up(new TestCreateAndDropIndexMigrationWithSchema());
                    processor.IndexExists("TestSchema", "TestTable", "IX_TestTable_Name").ShouldBeTrue();

                    runner.Down(new TestCreateAndDropIndexMigrationWithSchema());
                    processor.IndexExists("TestSchema", "TestTable", "IX_TestTable_Name").ShouldBeFalse();

                    runner.Down(new TestCreateAndDropTableMigrationWithSchema());
                    processor.IndexExists("TestSchema", "TestTable", "IX_TestTable_Name").ShouldBeFalse();

                    runner.Down(new TestCreateSchema());
                    //processor.CommitTransaction();
                },
                serverOptions);
        }

        [Test]
        [TestCaseSource(typeof(ProcessorTestCaseSourceExcept<
            SnowflakeProcessor /* This test does not work with snowflake, see test CanRenameTableWithSchema in class SnowflakeMigrationRunnerTests. */
        >))]
        public void CanRenameTable(Type processorType, Func<IntegrationTestOptions.DatabaseServerOptions> serverOptions)
        {
            ExecuteWithProcessor(
                processorType,
                services => services.WithMigrationsIn(RootNamespace),
                (serviceProvider, processor) =>
                {
                    var runner = serviceProvider.GetRequiredService<IMigrationRunner>();

                    runner.Up(new TestCreateAndDropTableMigration());
                    processor.TableExists(null, "TestTable2").ShouldBeTrue();

                    runner.Up(new TestRenameTableMigration());
                    processor.TableExists(null, "TestTable2").ShouldBeFalse();
                    processor.TableExists(null, "TestTable'3").ShouldBeTrue();

                    runner.Down(new TestRenameTableMigration());
                    processor.TableExists(null, "TestTable'3").ShouldBeFalse();
                    processor.TableExists(null, "TestTable2").ShouldBeTrue();

                    runner.Down(new TestCreateAndDropTableMigration());
                    processor.TableExists(null, "TestTable2").ShouldBeFalse();

                    //processor.CommitTransaction();
                },
                serverOptions,
                true);
        }

        [Test]
        [TestCaseSource(typeof(ProcessorTestCaseSourceExcept<
            SnowflakeProcessor /* This test does not work with snowflake, see test CanRenameTableWithSchema in class SnowflakeMigrationRunnerTests. */
        >))]
        public void CanRenameTableWithSchema(Type processorType, Func<IntegrationTestOptions.DatabaseServerOptions> serverOptions)
        {
            ExecuteWithProcessor(
                processorType,
                services => services.WithMigrationsIn(RootNamespace),
                (serviceProvider, processor) =>
                {
                    var runner = serviceProvider.GetRequiredService<IMigrationRunner>();

                    runner.Up(new TestCreateSchema());

                    runner.Up(new TestCreateAndDropTableMigrationWithSchema());
                    processor.TableExists("TestSchema", "TestTable2").ShouldBeTrue();

                    runner.Up(new TestRenameTableMigrationWithSchema());
                    processor.TableExists("TestSchema", "TestTable2").ShouldBeFalse();
                    processor.TableExists("TestSchema", "TestTable'3").ShouldBeTrue();

                    runner.Down(new TestRenameTableMigrationWithSchema());
                    processor.TableExists("TestSchema", "TestTable'3").ShouldBeFalse();
                    processor.TableExists("TestSchema", "TestTable2").ShouldBeTrue();

                    runner.Down(new TestCreateAndDropTableMigrationWithSchema());
                    processor.TableExists("TestSchema", "TestTable2").ShouldBeFalse();

                    runner.Down(new TestCreateSchema());

                    //processor.CommitTransaction();
                },
                serverOptions,
                true);
        }

        [Test]
        [TestCaseSource(typeof(ProcessorTestCaseSourceExcept<
            SQLiteProcessor,
            SnowflakeProcessor /* This test does not work with snowflake, see test CanRenameColumnWithSchema in class SnowflakeMigrationRunnerTests. */
        >))]
        public void CanRenameColumn(Type processorType, Func<IntegrationTestOptions.DatabaseServerOptions> serverOptions)
        {
            ExecuteWithProcessor(
                processorType,
                services => services.WithMigrationsIn(RootNamespace),
                (serviceProvider, processor) =>
                {
                    var runner = serviceProvider.GetRequiredService<IMigrationRunner>();

                    runner.Up(new TestCreateAndDropTableMigration());
                    processor.ColumnExists(null, "TestTable2", "Name").ShouldBeTrue();

                    runner.Up(new TestRenameColumnMigration());
                    processor.ColumnExists(null, "TestTable2", "Name").ShouldBeFalse();
                    processor.ColumnExists(null, "TestTable2", "Name'3").ShouldBeTrue();

                    runner.Down(new TestRenameColumnMigration());
                    processor.ColumnExists(null, "TestTable2", "Name'3").ShouldBeFalse();
                    processor.ColumnExists(null, "TestTable2", "Name").ShouldBeTrue();

                    runner.Down(new TestCreateAndDropTableMigration());
                    processor.ColumnExists(null, "TestTable2", "Name").ShouldBeFalse();
                },
                serverOptions,
                true);
        }

        [Test]
        [TestCaseSource(typeof(ProcessorTestCaseSourceExcept<
            SQLiteProcessor,
            FirebirdProcessor,
            SnowflakeProcessor /* This test does not work with snowflake, see test CanRenameColumnWithSchema in class SnowflakeMigrationRunnerTests. */
        >))]
        public void CanRenameColumnWithSchema(Type processorType, Func<IntegrationTestOptions.DatabaseServerOptions> serverOptions)
        {
            ExecuteWithProcessor(
                processorType,
                services => services.WithMigrationsIn(RootNamespace),
                (serviceProvider, processor) =>
                {
                    var runner = serviceProvider.GetRequiredService<IMigrationRunner>();

                    runner.Up(new TestCreateSchema());

                    runner.Up(new TestCreateAndDropTableMigrationWithSchema());
                    processor.ColumnExists("TestSchema", "TestTable2", "Name").ShouldBeTrue();

                    runner.Up(new TestRenameColumnMigrationWithSchema());
                    processor.ColumnExists("TestSchema", "TestTable2", "Name").ShouldBeFalse();
                    processor.ColumnExists("TestSchema", "TestTable2", "Name'3").ShouldBeTrue();

                    runner.Down(new TestRenameColumnMigrationWithSchema());
                    processor.ColumnExists("TestSchema", "TestTable2", "Name'3").ShouldBeFalse();
                    processor.ColumnExists("TestSchema", "TestTable2", "Name").ShouldBeTrue();

                    runner.Down(new TestCreateAndDropTableMigrationWithSchema());
                    processor.ColumnExists("TestSchema", "TestTable2", "Name").ShouldBeFalse();

                    runner.Down(new TestCreateSchema());
                },
                serverOptions,
                true);
        }

        [Test]
        [TestCaseSource(typeof(ProcessorTestCaseSource))]
        public void CanLoadMigrations(Type processorType, Func<IntegrationTestOptions.DatabaseServerOptions> serverOptions)
        {
            ExecuteWithProcessor(
                processorType,
                services => services.WithMigrationsIn(RootNamespace),
                (serviceProvider, _) =>
                {
                    var runner = serviceProvider.GetRequiredService<IMigrationRunner>();

                    //runner.Processor.CommitTransaction();

                    runner.MigrationLoader.LoadMigrations().ShouldNotBeNull();
                },
                serverOptions);
        }

        [Test]
        [TestCaseSource(typeof(ProcessorTestCaseSource))]
        public void CanLoadVersion(Type processorType, Func<IntegrationTestOptions.DatabaseServerOptions> serverOptions)
        {
            ExecuteWithProcessor(
                processorType,
                services => services.WithMigrationsIn(RootNamespace),
                (serviceProvider, _) =>
                {
                    var runner = (MigrationRunner) serviceProvider.GetRequiredService<IMigrationRunner>();

                    //runner.Processor.CommitTransaction();
                    runner.VersionLoader.VersionInfo.ShouldNotBeNull();
                },
                serverOptions,
                true
            );
        }

        [Test]
        [TestCaseSource(typeof(ProcessorTestCaseSourceOnly<
            SnowflakeProcessor,
            SqlServer2016Processor
        >))]
        public void CanLoadVersionCustomTable(Type processorType, Func<IntegrationTestOptions.DatabaseServerOptions> serverOptions)
        {
            ExecuteWithProcessor(
                processorType,
                services => services.ConfigureRunner(rb => rb.WithVersionTable(new TestVersionTableMetaData())).WithMigrationsIn(RootNamespace),
                (serviceProvider, _) =>
                {
                    var runner = (MigrationRunner)serviceProvider.GetRequiredService<IMigrationRunner>();

                    //runner.Processor.CommitTransaction();
                    runner.VersionLoader.VersionInfo.ShouldNotBeNull();
                },
                serverOptions,
                true);
        }

        [Test]
        [TestCaseSource(typeof(ProcessorTestCaseSource))]
        public void CanRunMigrations(Type processorType, Func<IntegrationTestOptions.DatabaseServerOptions> serverOptions)
        {
            ExecuteWithProcessor(
                processorType,
                services => services.WithMigrationsIn(RootNamespace),
                (serviceProvider, _) =>
                {
                    var runner = (MigrationRunner) serviceProvider.GetRequiredService<IMigrationRunner>();

                    runner.MigrateUp(false);

                    runner.VersionLoader.VersionInfo.HasAppliedMigration(1).ShouldBeTrue();
                    runner.VersionLoader.VersionInfo.HasAppliedMigration(2).ShouldBeTrue();
                    runner.VersionLoader.VersionInfo.HasAppliedMigration(3).ShouldBeTrue();
                    runner.VersionLoader.VersionInfo.HasAppliedMigration(4).ShouldBeTrue();
                    runner.VersionLoader.VersionInfo.HasAppliedMigration(5).ShouldBeTrue();
                    runner.VersionLoader.VersionInfo.HasAppliedMigration(6).ShouldBeTrue();
                    runner.VersionLoader.VersionInfo.Latest().ShouldBe(6);

                    runner.RollbackToVersion(0, false);
                },
                serverOptions,
                true);
        }

        [Test]
        [TestCaseSource(typeof(ProcessorTestCaseSource))]
        public void CanMigrateASpecificVersion(Type processorType, Func<IntegrationTestOptions.DatabaseServerOptions> serverOptions)
        {
            ExecuteWithProcessor(
                processorType,
                services => services.WithMigrationsIn(RootNamespace),
                (serviceProvider, processor) =>
                {
                    var runner = (MigrationRunner) serviceProvider.GetRequiredService<IMigrationRunner>();
                    try
                    {
                        RemoveMigration1(processor);

                        runner.MigrateUp(1, false);

                        runner.VersionLoader.VersionInfo.HasAppliedMigration(1).ShouldBeTrue();
                        processor.TableExists(null, "Users").ShouldBeTrue();
                    }
                    catch (Exception ex) when (LogException(ex))
                    {
                    }
                    finally
                    {
                        runner.RollbackToVersion(0, false);
                    }
                },
                serverOptions,
                true);
        }

        [Test]
        [TestCaseSource(typeof(ProcessorTestCaseSourceExcept<
            SQLiteProcessor
        >))]
        public void CanMigrateASpecificVersionDown(Type processorType, Func<IntegrationTestOptions.DatabaseServerOptions> serverOptions)
        {
            try
            {
                ExecuteWithProcessor(
                    processorType,
                    services => services.WithMigrationsIn(RootNamespace),
                    (serviceProvider, processor) =>
                    {
                        using (var scope = serviceProvider.CreateScope())
                        {
                            var runner = (MigrationRunner) scope.ServiceProvider.GetRequiredService<IMigrationRunner>();
                            runner.MigrateUp(1, false);
                            runner.VersionLoader.VersionInfo.HasAppliedMigration(1).ShouldBeTrue();
                        }

                        processor.TableExists(null, "Users").ShouldBeTrue();

                        using (var scope = serviceProvider.CreateScope())
                        {
                            var runner = (MigrationRunner) scope.ServiceProvider.GetRequiredService<IMigrationRunner>();
                            runner.MigrateDown(0, false);
                            runner.VersionLoader.VersionInfo.HasAppliedMigration(1).ShouldBeFalse();
                        }

                        processor.TableExists(null, "Users").ShouldBeFalse();
                    },
                    serverOptions);
            }
            finally
            {
                ExecuteWithProcessor(
                    processorType,
                    services => services.WithMigrationsIn(RootNamespace),
                    (serviceProvider, _) =>
                    {
                        var runner = (MigrationRunner) serviceProvider.GetRequiredService<IMigrationRunner>();
                        runner.RollbackToVersion(0, false);
                    },
                    serverOptions
                );
            }
        }

        [Test]
        [TestCaseSource(typeof(ProcessorTestCaseSource))]
        public void RollbackAllShouldRemoveVersionInfoTable(Type processorType, Func<IntegrationTestOptions.DatabaseServerOptions> serverOptions)
        {
            ExecuteWithProcessor(
                processorType,
                services => services.WithMigrationsIn(RootNamespace),
                (serviceProvider, processor) =>
                {
                    var runner = (MigrationRunner) serviceProvider.GetRequiredService<IMigrationRunner>();

                    runner.MigrateUp(2);

                    processor.TableExists(
                        runner.VersionLoader.VersionTableMetaData.SchemaName,
                        runner.VersionLoader.VersionTableMetaData.TableName).ShouldBeTrue();

                    runner.RollbackToVersion(0);

                    processor.TableExists(
                        runner.VersionLoader.VersionTableMetaData.SchemaName,
                        runner.VersionLoader.VersionTableMetaData.TableName).ShouldBeFalse();
                },
                serverOptions,
                true
            );
        }

        [Test]
        [TestCaseSource(typeof(ProcessorTestCaseSourceOnly<
            SqlServer2008Processor
        >))]
        public void MigrateUpWithSqlServerProcessorShouldCommitItsTransaction(Type processorType, Func<IntegrationTestOptions.DatabaseServerOptions> serverOptions)
        {
            ExecuteWithProcessor(
                processorType,
                init => init.WithMigrationsIn(RootNamespace),
                (serviceProvider, processor) =>
                {
                    var runner = serviceProvider.GetRequiredService<IMigrationRunner>();
                    runner.MigrateUp();

                    try
                    {
                        processor.WasCommitted.ShouldBeTrue();
                    }
                    finally
                    {
                        CleanupTestDatabase(serviceProvider, processor);
                    }
                },
                serverOptions);
        }

        [Test]
        [TestCaseSource(typeof(ProcessorTestCaseSourceOnly<
            SqlServer2008Processor
        >))]
        public void MigrateUpSpecificVersionWithSqlServerProcessorShouldCommitItsTransaction(Type processorType, Func<IntegrationTestOptions.DatabaseServerOptions> serverOptions)
        {
            ExecuteWithProcessor(
                processorType,
                init => init.WithMigrationsIn(RootNamespace),
                (serviceProvider, processor) =>
                {
                    var runner = serviceProvider.GetRequiredService<IMigrationRunner>();
                    runner.MigrateUp(1);

                    try
                    {
                        processor.WasCommitted.ShouldBeTrue();
                    }
                    finally
                    {
                        CleanupTestDatabase(serviceProvider, processor);
                    }
                },
                serverOptions);
        }

        [Test]
        [TestCaseSource(typeof(ProcessorTestCaseSource))]
        public void MigrateUpWithTaggedMigrationsShouldOnlyApplyMatchedMigrations(Type processorType, Func<IntegrationTestOptions.DatabaseServerOptions> serverOptions)
        {
            ExecuteWithProcessor(
                processorType,
                services => services.WithMigrationsIn(typeof(TenantATable).Namespace)
                    .Configure<RunnerOptions>(opt => opt.Tags = new[] { "TenantA" }),
                (serviceProvider, processor) =>
                {
                    var runner = (MigrationRunner) serviceProvider.GetRequiredService<IMigrationRunner>();

                    try
                    {
                        runner.MigrateUp(false);

                        processor.TableExists(null, "TenantATable").ShouldBeTrue();
                        processor.TableExists(null, "NormalTable").ShouldBeTrue();
                        processor.TableExists(null, "TenantBTable").ShouldBeFalse();
                        processor.TableExists(null, "TenantAandBTable").ShouldBeTrue();
                    }
                    finally
                    {
                        runner.RollbackToVersion(0);
                    }
                },
                serverOptions,
                true
            );
        }

        [Test]
        [TestCaseSource(typeof(ProcessorTestCaseSource))]
        public void MigrateUpWithTaggedMigrationsAndUsingMultipleTagsShouldOnlyApplyMatchedMigrations(Type processorType, Func<IntegrationTestOptions.DatabaseServerOptions> serverOptions)
        {
            ExecuteWithProcessor(
                processorType,
                services => services.WithMigrationsIn(typeof(TenantATable).Namespace)
                    .Configure<RunnerOptions>(opt => opt.Tags = new[] { "TenantA", "TenantB" }),
                (serviceProvider, processor) =>
                {
                    var runner = (MigrationRunner) serviceProvider.GetRequiredService<IMigrationRunner>();

                    try
                    {
                        runner.MigrateUp(false);

                        processor.TableExists(null, "TenantATable").ShouldBeFalse();
                        processor.TableExists(null, "NormalTable").ShouldBeTrue();
                        processor.TableExists(null, "TenantBTable").ShouldBeFalse();
                        processor.TableExists(null, "TenantAandBTable").ShouldBeTrue();
                    }
                    finally
                    {
                        runner.RollbackToVersion(0);
                    }
                },
                serverOptions,
                true
            );
        }

        [Test]
        [TestCaseSource(typeof(ProcessorTestCaseSource))]
        public void MigrateUpWithDifferentTaggedShouldIgnoreConcreteOfTagged(Type processorType, Func<IntegrationTestOptions.DatabaseServerOptions> serverOptions)
        {
            ExecuteWithProcessor(
                processorType,
                services => services.WithMigrationsIn(typeof(TenantATable).Namespace)
                    .Configure<RunnerOptions>(opt => opt.Tags = new[] { "TenantB" }),
                (serviceProvider, processor) =>
                {
                    var runner = (MigrationRunner) serviceProvider.GetRequiredService<IMigrationRunner>();

                    try
                    {
                        runner.MigrateUp(false);

                        processor.TableExists(null, "TenantATable").ShouldBeFalse();
                        processor.TableExists(null, "NormalTable").ShouldBeTrue();
                        processor.TableExists(null, "TenantBTable").ShouldBeTrue();
                    }
                    finally
                    {
                        runner.RollbackToVersion(0);
                    }
                },
                serverOptions,
                true);
        }

        [Test]
        [TestCaseSource(typeof(ProcessorTestCaseSource))]
        public void MigrateDownWithDifferentTagsToMigrateUpShouldApplyMatchedMigrations(Type processorType, Func<IntegrationTestOptions.DatabaseServerOptions> serverOptions)
        {
            var migrationsNamespace = typeof(TenantATable).Namespace;

            try
            {
                ExecuteWithProcessor(
                    processorType,
                    services => services.WithMigrationsIn(migrationsNamespace).Configure<RunnerOptions>(opt => opt.Tags = new[] { "TenantA" }),
                    (serviceProvider, processor) =>
                    {
                        var runner = (MigrationRunner)serviceProvider.GetRequiredService<IMigrationRunner>();
                        runner.MigrateUp(false);

                        processor.TableExists(null, "TenantATable").ShouldBeTrue();
                        processor.TableExists(null, "NormalTable").ShouldBeTrue();
                        processor.TableExists(null, "TenantBTable").ShouldBeFalse();
                        processor.TableExists(null, "TenantAandBTable").ShouldBeTrue();
                    },
                    serverOptions);

                ExecuteWithProcessor(
                    processorType,
                    services => services.WithMigrationsIn(migrationsNamespace).Configure<RunnerOptions>(opt => opt.Tags = new[] { "TenantB" }),
                    (serviceProvider, processor) =>
                    {
                        var runner = (MigrationRunner)serviceProvider.GetRequiredService<IMigrationRunner>();
                        runner.MigrateDown(0, false);

                        processor.TableExists(null, "TenantATable").ShouldBeTrue();
                        processor.TableExists(null, "NormalTable").ShouldBeFalse();
                        processor.TableExists(null, "TenantBTable").ShouldBeFalse();
                        processor.TableExists(null, "TenantAandBTable").ShouldBeFalse();
                    },
                    serverOptions);
            }
            finally
            {
                ExecuteWithProcessor(
                    processorType,
                    services => services.WithMigrationsIn(migrationsNamespace).Configure<RunnerOptions>(opt => opt.Tags = new[] { "TenantA" }),
                    (serviceProvider, _) =>
                    {
                        var runner = (MigrationRunner)serviceProvider.GetRequiredService<IMigrationRunner>();
                        runner.RollbackToVersion(0, false);
                    },
                    serverOptions);
            }
        }

        [Test]
        [TestCaseSource(typeof(ProcessorTestCaseSourceOnly<
            SqlServer2008Processor
        >))]
        public void VersionInfoCreationScriptsOnlyGeneratedOnceInPreviewMode(Type processorType, Func<IntegrationTestOptions.DatabaseServerOptions> serverOptions)
        {
            var outputSql = new StringWriter();
            var provider = new SqlScriptFluentMigratorLoggerProvider(
                outputSql,
                new SqlScriptFluentMigratorLoggerOptions()
                {
                    ShowSql = true,
                });

            ExecuteWithProcessor(
                processorType,
                services => services
                    .ConfigureRunner(rb => rb.WithVersionTable(new TestVersionTableMetaData()))
                    .WithMigrationsIn(RootNamespace)
                    .Configure<ProcessorOptions>(opt => opt.PreviewOnly = true)
                    .AddSingleton<ILoggerProvider>(provider)
                    .AddSingleton<IVersionTableMetaData, TestVersionTableMetaData>(),
                (serviceProvider, processor) =>
                {
                    try
                    {
                        var versionTableMetaData = new TestVersionTableMetaData();

                        var runner = (MigrationRunner)serviceProvider.GetRequiredService<IMigrationRunner>();
                        runner.MigrateUp(1, false);

                        processor.CommitTransaction();

                        var schemaName = versionTableMetaData.SchemaName;
                        var schemaAndTableName = $"[{schemaName}].[{TestVersionTableMetaData.TABLE_NAME}]";

                        var outputSqlString = outputSql.ToString();

                        var createSchemaMatches = new Regex(Regex.Escape($"CREATE SCHEMA [{schemaName}]"))
                            .Matches(outputSqlString).Count;
                        var createTableMatches = new Regex(Regex.Escape("CREATE TABLE " + schemaAndTableName))
                            .Matches(outputSqlString).Count;
                        var createIndexMatches = new Regex(Regex.Escape("CREATE UNIQUE CLUSTERED INDEX [" + TestVersionTableMetaData.UNIQUE_INDEX_NAME + "] ON " + schemaAndTableName))
                            .Matches(outputSqlString).Count;
                        var alterTableMatches = new Regex(Regex.Escape("ALTER TABLE " + schemaAndTableName))
                            .Matches(outputSqlString).Count;

                        System.Console.WriteLine(outputSqlString);

                        createSchemaMatches.ShouldBe(1);
                        createTableMatches.ShouldBe(1);
                        alterTableMatches.ShouldBe(2);
                        createIndexMatches.ShouldBe(1);
                    }
                    finally
                    {
                        CleanupTestDatabase(serviceProvider, processor);
                    }
                },
                serverOptions);
        }

        [Test]
        [TestCaseSource(typeof(ProcessorTestCaseSource))]
        public void MigrateUpWithTaggedMigrationsShouldNotApplyAnyMigrationsIfNoTagsParameterIsPassedIntoTheRunner(Type processorType, Func<IntegrationTestOptions.DatabaseServerOptions> serverOptions)
        {
            ExecuteWithProcessor(
                processorType,
                services => services.WithMigrationsIn(typeof(TenantATable).Namespace),
                (serviceProvider, processor) =>
                {
                    var runner = (MigrationRunner)serviceProvider.GetRequiredService<IMigrationRunner>();

                    try
                    {
                        runner.MigrateUp(false);

                        processor.TableExists(null, "TenantATable").ShouldBeFalse();
                        processor.TableExists(null, "NormalTable").ShouldBeTrue();
                        processor.TableExists(null, "TenantBTable").ShouldBeFalse();
                        processor.TableExists(null, "TenantAandBTable").ShouldBeFalse();
                    }
                    finally
                    {
                        runner.RollbackToVersion(0);
                    }
                },
                serverOptions,
                true
            );
        }

        [Test]
        [TestCaseSource(typeof(ProcessorTestCaseSourceExcept<
            MySqlProcessor,
            PostgresProcessor
        >))]
        public void ValidateVersionOrderShouldDoNothingIfUnappliedMigrationVersionIsGreaterThanLatestAppliedMigration(Type processorType, Func<IntegrationTestOptions.DatabaseServerOptions> serverOptions)
        {
            var namespacePass2 = typeof(Migrations.Interleaved.Pass2.User).Namespace;
            var namespacePass3 = typeof(Migrations.Interleaved.Pass3.User).Namespace;

            try
            {
                ExecuteWithProcessor(
                    processorType,
                    services => services.WithMigrationsIn(namespacePass2),
                    (serviceProvider, _) =>
                    {
                        var runner = serviceProvider
                            .GetRequiredService<IMigrationRunner>();

                        runner.MigrateUp(3);
                    },
                    serverOptions);

                ExecuteWithProcessor(
                    processorType,
                    services => services.WithMigrationsIn(namespacePass3),
                    (serviceProvider, _) =>
                    {
                        var runner = serviceProvider
                            .GetRequiredService<IMigrationRunner>();

                        Assert.DoesNotThrow(runner.ValidateVersionOrder);
                    },
                    serverOptions);
            }
            finally
            {
                ExecuteWithProcessor(
                    processorType,
                    services => services.WithMigrationsIn(namespacePass3),
                    (serviceProvider, _) =>
                    {
                        var runner = serviceProvider
                            .GetRequiredService<IMigrationRunner>();
                        runner.RollbackToVersion(0);
                    },
                    serverOptions,
                    true);
            }
        }

        [Test]
        [TestCaseSource(typeof(ProcessorTestCaseSourceExcept<
            MySqlProcessor
        >))]
        public void ValidateVersionOrderShouldThrowExceptionIfUnappliedMigrationVersionIsLessThanLatestAppliedMigration(Type processorType, Func<IntegrationTestOptions.DatabaseServerOptions> serverOptions)
        {
            var namespacePass2 = typeof(Migrations.Interleaved.Pass2.User).Namespace;
            var namespacePass3 = typeof(Migrations.Interleaved.Pass3.User).Namespace;

            VersionOrderInvalidException caughtException = null;

            try
            {
                ExecuteWithProcessor(
                    processorType,
                    services => services.WithMigrationsIn(namespacePass2),
                    (serviceProvider, _) =>
                    {
                        var migrationRunner = serviceProvider
                            .GetRequiredService<IMigrationRunner>();

                        migrationRunner.MigrateUp();
                    },
                    serverOptions);

                ExecuteWithProcessor(
                    processorType,
                    services => services.WithMigrationsIn(namespacePass3),
                    (serviceProvider, _) =>
                    {
                        var migrationRunner = serviceProvider
                            .GetRequiredService<IMigrationRunner>();

                        migrationRunner.ValidateVersionOrder();
                    },
                    serverOptions);
            }
            catch (VersionOrderInvalidException ex)
            {
                caughtException = ex;
            }
            finally
            {
                ExecuteWithProcessor(
                    processorType,
                    services => services.WithMigrationsIn(namespacePass3),
                    (serviceProvider, _) =>
                    {
                        var migrationRunner = serviceProvider
                            .GetRequiredService<IMigrationRunner>();

                        migrationRunner.RollbackToVersion(0);
                    },
                    serverOptions,
                    true);
            }

            caughtException.ShouldNotBeNull();

            caughtException.InvalidMigrations.Count().ShouldBe(1);
            var keyValuePair = caughtException.InvalidMigrations.First();
            keyValuePair.Key.ShouldBe(200909060935);
            keyValuePair.Value.Migration.ShouldBeOfType<Migrations.Interleaved.Pass3.UserEmail>();
        }

        [Test]
        [TestCaseSource(typeof(ProcessorTestCaseSourceOnly<
            SnowflakeProcessor,
            SqlServer2012Processor
        >))]
        public void CanCreateSequence(Type processorType, Func<IntegrationTestOptions.DatabaseServerOptions> serverOptions)
        {
            ExecuteWithProcessor(
                processorType,
                services => services.WithMigrationsIn(RootNamespace),
                (serviceProvider, processor) =>
                {
                    var runner = (MigrationRunner)serviceProvider.GetRequiredService<IMigrationRunner>();

                    runner.Up(new TestCreateSequence());
                    processor.SequenceExists(null, "TestSequence");

                    runner.Down(new TestCreateSequence());
                    processor.SequenceExists(null, "TestSequence").ShouldBeFalse();
                },
                serverOptions,
                true);
        }

        [Test]
        [TestCaseSource(typeof(ProcessorTestCaseSourceOnly<
            PostgresProcessor,
            SnowflakeProcessor,
            SqlServer2012Processor
        >))]
        public void CanCreateSequenceWithSchema(Type processorType, Func<IntegrationTestOptions.DatabaseServerOptions> serverOptions)
        {
            ExecuteWithProcessor(
                processorType,
                services => services.WithMigrationsIn(RootNamespace),
                (serviceProvider, processor) =>
                {
                    var runner = (MigrationRunner)serviceProvider.GetRequiredService<IMigrationRunner>();

                    runner.Up(new TestCreateSchema());
                    runner.Up(new TestCreateSequenceWithSchema());
                    processor.SequenceExists("TestSchema", "TestSequence").ShouldBeTrue();

                    runner.Down(new TestCreateSequenceWithSchema());
                    runner.Down(new TestCreateSchema());
                    processor.SequenceExists("TestSchema", "TestSequence").ShouldBeFalse();
                },
                serverOptions,
                true);
        }

        [Test]
        [TestCaseSource(typeof(ProcessorTestCaseSourceExcept<
            SQLiteProcessor,
            FirebirdProcessor,
            SnowflakeProcessor /* Snowflake does not support decreasing varchar column length! */
        >))]
        public void CanAlterColumnWithSchema(Type processorType, Func<IntegrationTestOptions.DatabaseServerOptions> serverOptions)
        {
            ExecuteWithProcessor(
                processorType,
                services => services.WithMigrationsIn(RootNamespace),
                (serviceProvider, processor) =>
                {
                    var runner = (MigrationRunner)serviceProvider.GetRequiredService<IMigrationRunner>();

                    runner.Up(new TestCreateSchema());

                    runner.Up(new TestCreateAndDropTableMigrationWithSchema());
                    processor.ColumnExists("TestSchema", "TestTable2", "Name2").ShouldBeTrue();
                    processor.DefaultValueExists("TestSchema", "TestTable", "Name", "Anonymous").ShouldBeTrue();

                    runner.Up(new TestAlterColumnWithSchema());
                    processor.ColumnExists("TestSchema", "TestTable2", "Name2").ShouldBeTrue();

                    runner.Down(new TestAlterColumnWithSchema());
                    processor.ColumnExists("TestSchema", "TestTable2", "Name2").ShouldBeTrue();

                    runner.Down(new TestCreateAndDropTableMigrationWithSchema());

                    runner.Down(new TestCreateSchema());
                },
                serverOptions,
                true);
        }

        [Test]
        [TestCaseSource(typeof(ProcessorTestCaseSourceExcept<
            SQLiteProcessor,
            FirebirdProcessor
        >))]
        public void CanAlterTableWithSchema(Type processorType, Func<IntegrationTestOptions.DatabaseServerOptions> serverOptions)
        {
            ExecuteWithProcessor(
                processorType,
                services => services.WithMigrationsIn(RootNamespace),
                (serviceProvider, processor) =>
                {
                    var runner = (MigrationRunner)serviceProvider.GetRequiredService<IMigrationRunner>();

                    runner.Up(new TestCreateSchema());

                    runner.Up(new TestCreateAndDropTableMigrationWithSchema());
                    processor.ColumnExists("TestSchema", "TestTable2", "NewColumn").ShouldBeFalse();

                    runner.Up(new TestAlterTableWithSchema());
                    processor.ColumnExists("TestSchema", "TestTable2", "NewColumn").ShouldBeTrue();

                    runner.Down(new TestAlterTableWithSchema());
                    processor.ColumnExists("TestSchema", "TestTable2", "NewColumn").ShouldBeFalse();

                    runner.Down(new TestCreateAndDropTableMigrationWithSchema());

                    runner.Down(new TestCreateSchema());
                },
                serverOptions,
                true);
        }

        [Test]
        [TestCaseSource(typeof(ProcessorTestCaseSourceExcept<
            SQLiteProcessor,
            FirebirdProcessor
        >))]
        public void CanAlterTablesSchema(Type processorType, Func<IntegrationTestOptions.DatabaseServerOptions> serverOptions)
        {
            ExecuteWithProcessor(
                processorType,
                services => services.WithMigrationsIn(RootNamespace),
                (serviceProvider, processor) =>
                {
                    var runner = (MigrationRunner)serviceProvider.GetRequiredService<IMigrationRunner>();

                    runner.Up(new TestCreateSchema());

                    runner.Up(new TestCreateAndDropTableMigrationWithSchema());
                    processor.TableExists("TestSchema", "TestTable").ShouldBeTrue();

                    runner.Up(new TestAlterSchema());
                    processor.TableExists("NewSchema", "TestTable").ShouldBeTrue();

                    runner.Down(new TestAlterSchema());
                    processor.TableExists("TestSchema", "TestTable").ShouldBeTrue();

                    runner.Down(new TestCreateAndDropTableMigrationWithSchema());

                    runner.Down(new TestCreateSchema());
                },
                serverOptions,
                true);
        }

        [Test]
        [TestCaseSource(typeof(ProcessorTestCaseSource))]
        public void CanCreateUniqueConstraint(Type processorType, Func<IntegrationTestOptions.DatabaseServerOptions> serverOptions)
        {
            ExecuteWithProcessor(
                processorType,
                services => services.WithMigrationsIn(RootNamespace),
                (serviceProvider, processor) =>
                {
                    var runner = (MigrationRunner)serviceProvider.GetRequiredService<IMigrationRunner>();

                    runner.Up(new TestCreateAndDropTableMigration());
                    processor.ConstraintExists(null, "TestTable2", "TestUnique").ShouldBeFalse();

                    runner.Up(new TestCreateUniqueConstraint());
                    processor.ConstraintExists(null, "TestTable2", "TestUnique").ShouldBeTrue();

                    runner.Down(new TestCreateUniqueConstraint());
                    processor.ConstraintExists(null, "TestTable2", "TestUnique").ShouldBeFalse();

                    runner.Down(new TestCreateAndDropTableMigration());
                },
                serverOptions,
                true);
        }

        [Test]
        [TestCaseSource(typeof(ProcessorTestCaseSourceExcept<
            FirebirdProcessor
        >))]
        public void CanCreateUniqueConstraintWithSchema(Type processorType, Func<IntegrationTestOptions.DatabaseServerOptions> serverOptions)
        {
            ExecuteWithProcessor(
                processorType,
                services => services.WithMigrationsIn(RootNamespace),
                (serviceProvider, processor) =>
                {
                    var runner = (MigrationRunner)serviceProvider.GetRequiredService<IMigrationRunner>();

                    runner.Up(new TestCreateSchema());

                    runner.Up(new TestCreateAndDropTableMigrationWithSchema());
                    processor.ConstraintExists("TestSchema", "TestTable2", "TestUnique").ShouldBeFalse();

                    runner.Up(new TestCreateUniqueConstraintWithSchema());
                    processor.ConstraintExists("TestSchema", "TestTable2", "TestUnique").ShouldBeTrue();

                    runner.Down(new TestCreateUniqueConstraintWithSchema());
                    processor.ConstraintExists("TestSchema", "TestTable2", "TestUnique").ShouldBeFalse();

                    runner.Down(new TestCreateAndDropTableMigrationWithSchema());

                    runner.Down(new TestCreateSchema());
                },
                serverOptions,
                true);
        }

        [Test]
        [TestCaseSource(typeof(ProcessorTestCaseSource))]
        public void CanInsertData(Type processorType, Func<IntegrationTestOptions.DatabaseServerOptions> serverOptions)
        {
            ExecuteWithProcessor(
                processorType,
                services => services.WithMigrationsIn(RootNamespace),
                (serviceProvider, processor) =>
                {
                    var runner = (MigrationRunner)serviceProvider.GetRequiredService<IMigrationRunner>();

                    runner.Up(new TestCreateAndDropTableMigration());
                    DataSet ds = processor.ReadTableData(null, "TestTable");
                    ds.Tables[0].Rows.Count.ShouldBe(1);
                    ds.Tables[0].Rows[0][1].ShouldBe("Test");

                    runner.Down(new TestCreateAndDropTableMigration());
                },
                serverOptions);
        }

        [Test]
        [TestCaseSource(typeof(ProcessorTestCaseSourceExcept<
            FirebirdProcessor
        >))]
        public void CanInsertDataWithSchema(Type processorType, Func<IntegrationTestOptions.DatabaseServerOptions> serverOptions)
        {
            ExecuteWithProcessor(
                processorType,
                services => services.WithMigrationsIn(RootNamespace),
                (serviceProvider, processor) =>
                {
                    var runner = (MigrationRunner)serviceProvider.GetRequiredService<IMigrationRunner>();

                    runner.Up(new TestCreateSchema());

                    runner.Up(new TestCreateAndDropTableMigrationWithSchema());
                    DataSet ds = processor.ReadTableData("TestSchema", "TestTable");
                    ds.Tables[0].Rows.Count.ShouldBe(1);
                    ds.Tables[0].Rows[0][1].ShouldBe("Test");

                    runner.Down(new TestCreateAndDropTableMigrationWithSchema());

                    runner.Down(new TestCreateSchema());
                },
                serverOptions,
                true);
        }

        [Test]
        [TestCaseSource(typeof(ProcessorTestCaseSourceExcept<
            FirebirdProcessor
        >))]
        public void CanUpdateData(Type processorType, Func<IntegrationTestOptions.DatabaseServerOptions> serverOptions)
        {
            ExecuteWithProcessor(
                processorType,
                services => services.WithMigrationsIn(RootNamespace),
                (serviceProvider, processor) =>
                {
                    var runner = (MigrationRunner)serviceProvider.GetRequiredService<IMigrationRunner>();

                    runner.Up(new TestCreateSchema());

                    runner.Up(new TestCreateAndDropTableMigrationWithSchema());

                    runner.Up(new TestUpdateData());
                    DataSet upDs = processor.ReadTableData("TestSchema", "TestTable");
                    upDs.Tables[0].Rows.Count.ShouldBe(1);
                    upDs.Tables[0].Rows[0][1].ShouldBe("Updated");

                    runner.Down(new TestUpdateData());
                    DataSet downDs = processor.ReadTableData("TestSchema", "TestTable");
                    downDs.Tables[0].Rows.Count.ShouldBe(1);
                    downDs.Tables[0].Rows[0][1].ShouldBe("Test");

                    runner.Down(new TestCreateAndDropTableMigrationWithSchema());

                    runner.Down(new TestCreateSchema());
                },
                serverOptions,
                true);
        }

        [Test]
        [TestCaseSource(typeof(ProcessorTestCaseSourceExcept<
            FirebirdProcessor
        >))]
        public void CanDeleteData(Type processorType, Func<IntegrationTestOptions.DatabaseServerOptions> serverOptions)
        {
            ExecuteWithProcessor(
                processorType,
                services => services.WithMigrationsIn(RootNamespace),
                (serviceProvider, processor) =>
                {
                    var runner = (MigrationRunner)serviceProvider.GetRequiredService<IMigrationRunner>();

                    runner.Up(new TestCreateAndDropTableMigration());

                    runner.Up(new TestDeleteData());
                    DataSet upDs = processor.ReadTableData(null, "TestTable");
                    upDs.Tables[0].Rows.Count.ShouldBe(0);

                    runner.Down(new TestDeleteData());
                    DataSet downDs = processor.ReadTableData(null, "TestTable");
                    downDs.Tables[0].Rows.Count.ShouldBe(1);
                    downDs.Tables[0].Rows[0][1].ShouldBe("Test");

                    runner.Down(new TestCreateAndDropTableMigration());
                },
                serverOptions,
                true);
        }

        [Test]
        [TestCaseSource(typeof(ProcessorTestCaseSourceExcept<
            FirebirdProcessor
        >))]
        public void CanDeleteDataWithSchema(Type processorType, Func<IntegrationTestOptions.DatabaseServerOptions> serverOptions)
        {
            ExecuteWithProcessor(
                processorType,
                services => services.WithMigrationsIn(RootNamespace),
                (serviceProvider, processor) =>
                {
                    var runner = (MigrationRunner)serviceProvider.GetRequiredService<IMigrationRunner>();

                    runner.Up(new TestCreateSchema());

                    runner.Up(new TestCreateAndDropTableMigrationWithSchema());

                    runner.Up(new TestDeleteDataWithSchema());
                    DataSet upDs = processor.ReadTableData("TestSchema", "TestTable");
                    upDs.Tables[0].Rows.Count.ShouldBe(0);

                    runner.Down(new TestDeleteDataWithSchema());
                    DataSet downDs = processor.ReadTableData("TestSchema", "TestTable");
                    downDs.Tables[0].Rows.Count.ShouldBe(1);
                    downDs.Tables[0].Rows[0][1].ShouldBe("Test");

                    runner.Down(new TestCreateAndDropTableMigrationWithSchema());

                    runner.Down(new TestCreateSchema());
                },
                serverOptions,
                true);
        }

        [Test]
        [TestCaseSource(typeof(ProcessorTestCaseSourceExcept<
            SnowflakeProcessor /* Snowflake does not support indices. */
        >))]
        public void CanReverseCreateIndex(Type processorType, Func<IntegrationTestOptions.DatabaseServerOptions> serverOptions)
        {
            ExecuteWithProcessor(
                processorType,
                services => services.WithMigrationsIn(RootNamespace),
                (serviceProvider, processor) =>
                {
                    var runner = (MigrationRunner)serviceProvider.GetRequiredService<IMigrationRunner>();

                    runner.Up(new TestCreateSchema());

                    runner.Up(new TestCreateAndDropTableMigrationWithSchema());

                    runner.Up(new TestCreateIndexWithReversing());
                    processor.IndexExists("TestSchema", "TestTable2", "IX_TestTable2_Name2").ShouldBeTrue();

                    runner.Down(new TestCreateIndexWithReversing());
                    processor.IndexExists("TestSchema", "TestTable2", "IX_TestTable2_Name2").ShouldBeFalse();

                    runner.Down(new TestCreateAndDropTableMigrationWithSchema());

                    runner.Down(new TestCreateSchema());
                },
                serverOptions,
                true);
        }

        [Test]
        [TestCaseSource(typeof(ProcessorTestCaseSource))]
        public void CanReverseCreateUniqueConstraint(Type processorType, Func<IntegrationTestOptions.DatabaseServerOptions> serverOptions)
        {
            ExecuteWithProcessor(
                processorType,
                services => services.WithMigrationsIn(RootNamespace),
                (serviceProvider, processor) =>
                {
                    var runner = (MigrationRunner)serviceProvider.GetRequiredService<IMigrationRunner>();

                    runner.Up(new TestCreateAndDropTableMigration());

                    runner.Up(new TestCreateUniqueConstraintWithReversing());
                    processor.ConstraintExists(null, "TestTable2", "TestUnique").ShouldBeTrue();

                    runner.Down(new TestCreateUniqueConstraintWithReversing());
                    processor.ConstraintExists(null, "TestTable2", "TestUnique").ShouldBeFalse();

                    runner.Down(new TestCreateAndDropTableMigration());
                },
                serverOptions,
                true);
        }

        [Test]
        [TestCaseSource(typeof(ProcessorTestCaseSource))]
        public void CanReverseCreateUniqueConstraintWithSchema(Type processorType, Func<IntegrationTestOptions.DatabaseServerOptions> serverOptions)
        {
            ExecuteWithProcessor(
                processorType,
                services => services.WithMigrationsIn(RootNamespace),
                (serviceProvider, processor) =>
                {
                    var runner = (MigrationRunner)serviceProvider.GetRequiredService<IMigrationRunner>();

                    runner.Up(new TestCreateSchema());

                    runner.Up(new TestCreateAndDropTableMigrationWithSchema());

                    runner.Up(new TestCreateUniqueConstraintWithSchemaWithReversing());
                    processor.ConstraintExists("TestSchema", "TestTable2", "TestUnique").ShouldBeTrue();

                    runner.Down(new TestCreateUniqueConstraintWithSchemaWithReversing());
                    processor.ConstraintExists("TestSchema", "TestTable2", "TestUnique").ShouldBeFalse();

                    runner.Down(new TestCreateAndDropTableMigrationWithSchema());

                    runner.Down(new TestCreateSchema());
                },
                serverOptions,
                true);
        }

        [Test]
        [TestCaseSource(typeof(ProcessorTestCaseSourceExcept<
            FirebirdProcessor
        >))]
        public void CanExecuteSql(Type processorType, Func<IntegrationTestOptions.DatabaseServerOptions> serverOptions)
        {
            ExecuteWithProcessor(
                processorType,
                services => services.WithMigrationsIn(RootNamespace),
                (serviceProvider, _) =>
                {
                    var runner = (MigrationRunner)serviceProvider.GetRequiredService<IMigrationRunner>();

                    runner.Up(new TestExecuteSql());
                    runner.Down(new TestExecuteSql());
                },
                serverOptions,
                true);
        }

        [Test]
        [TestCaseSource(typeof(ProcessorTestCaseSource))]
        public void CanSaveSqlStatementWithDescription(Type processorType, Func<IntegrationTestOptions.DatabaseServerOptions> serverOptions)
        {
            var outputSql = new StringBuilder();

            var provider = new SqlScriptFluentMigratorLoggerProvider(
                new StringWriter(outputSql),
                new SqlScriptFluentMigratorLoggerOptions()
                {
                    ShowSql = true,
                });

            ExecuteWithProcessor(
                processorType,
                services =>
                {
                    // Clear sql output between each processor execution
                    outputSql.Clear();

                    services
                        .ConfigureRunner(rb => rb.WithVersionTable(new TestVersionTableMetaData()))
                        .WithMigrationsIn(RootNamespace)
                        .Configure<ProcessorOptions>(opt => opt.PreviewOnly = true)
                        .AddSingleton<ILoggerProvider>(provider);
                },
                (serviceProvider, processor) =>
                {
                    var runner = (MigrationRunner)serviceProvider.GetRequiredService<IMigrationRunner>();

                    runner.Up(new TestExecuteSqlDescription());
                    runner.Down(new TestExecuteSqlDescription());
                    processor.CommitTransaction();
                    var outputSqlString = outputSql.ToString();
                    var selectUpMatches = new Regex("SELECT 1 FROM FOO")
                            .Matches(outputSqlString).Count;

                    var selectDownMatches = new Regex("SELECT 2 FROM BAR")
                            .Matches(outputSqlString).Count;

                    selectUpMatches.ShouldBe(1);
                    selectDownMatches.ShouldBe(1);
                },
                serverOptions);
        }

        [Test]
<<<<<<< HEAD
        [TestCaseSource(typeof(ProcessorTestCaseSource))]
        public void CanInjtectParametersInExecuteSql(Type processorType, Func<IntegrationTestOptions.DatabaseServerOptions> serverOptions)
=======
        [Category("MySql")]
        [Category("SQLite")]
        [Category("Postgres")]
        [Category("Snowflake")]
        [Category("SqlServer2005")]
        [Category("SqlServer2008")]
        [Category("SqlServer2012")]
        [Category("SqlServer2014")]
        [Category("SqlServer2016")]
        public void CanInjectParametersInExecuteSql()
>>>>>>> 7fd856ce
        {
            var outputSql = new StringBuilder();

            var provider = new SqlScriptFluentMigratorLoggerProvider(
                new StringWriter(outputSql),
                new SqlScriptFluentMigratorLoggerOptions()
                {
                    ShowSql = true,
                });

            ExecuteWithProcessor(
                processorType,
                services =>
                {
                    // Clear sql output between each processor execution
                    outputSql.Clear();

                    services
                        .ConfigureRunner(rb => rb.WithVersionTable(new TestVersionTableMetaData()))
                        .WithMigrationsIn(RootNamespace)
                        .Configure<ProcessorOptions>(opt => opt.PreviewOnly = true)
                        .AddSingleton<ILoggerProvider>(provider);
                },
                (serviceProvider, processor) =>
                {
                    var runner = (MigrationRunner)serviceProvider.GetRequiredService<IMigrationRunner>();

                    runner.Up(new TestExecuteSqlParameters());

                    processor.CommitTransaction();
                    var outputSqlString = outputSql.ToString();
                    var selectUpMatches = new Regex("SELECT 1 FROM FOO WHERE BAR = 'test'")
                        .Matches(outputSqlString).Count;

                    selectUpMatches.ShouldBe(1);
                },
                serverOptions);
        }

        [Test]
        [Category("MySql")]
        [Category("SQLite")]
        [Category("Postgres")]
        [Category("Snowflake")]
        [Category("SqlServer2005")]
        [Category("SqlServer2008")]
        [Category("SqlServer2012")]
        [Category("SqlServer2014")]
        [Category("SqlServer2016")]
        public void CanUseRawSqlInUpdateAndDelete()
        {
            ExecuteWithSupportedProcessors(
                services =>
                {
                    services.WithMigrationsIn(RootNamespace);
                },
                (serviceProvider, processor) =>
                {
                    var runner = (MigrationRunner)serviceProvider.GetRequiredService<IMigrationRunner>();

                    runner.Up(new TestCreateSchema());

                    runner.Up(new RawSqlCreateTableMigration());
                    DataSet upDs = processor.ReadTableData("TestSchema", "Foo");

                    var rows = upDs.Tables[0].Rows;
                    rows.Count.ShouldBe(3);

                    rows[0]["Baz"].ShouldBe(1);
                    rows[1]["Baz"].ShouldBe(2);
                    rows[2]["Baz"].ShouldBe(3);

                    runner.Up(new RawSqlUpdateMigration());
                    upDs = processor.ReadTableData("TestSchema", "Foo");
                    rows = upDs.Tables[0].Rows;

                    rows[0]["Baz"].ShouldBe(101);
                    rows[1]["Baz"].ShouldBe(102);
                    rows[2]["Baz"].ShouldBe(103);

                    runner.Up(new RawSqlDeleteMigration());
                    upDs = processor.ReadTableData("TestSchema", "Foo");
                    rows = upDs.Tables[0].Rows;

                    rows.Count.ShouldBe(0);

                    runner.Down(new RawSqlCreateTableMigration());
                    runner.Down(new TestCreateSchema());
                });
        }

        private void RemoveMigration1(ProcessorBase processor)
        {
            foreach (var tableName in new[] { "Users", "Groups" })
            {
                if (processor.TableExists(null, tableName))
                {
                    var dropTableSql = processor.Generator.Generate(
                        new DeleteTableExpression() { TableName = tableName });
                    processor.Execute(dropTableSql);
                }
            }
        }

        private void CleanupTestDatabase<TProcessor>(IServiceProvider serviceProvider, TProcessor origProcessor)
            where TProcessor : GenericProcessorBase
        {
            if (origProcessor.WasCommitted)
            {
                origProcessor.Connection.Close();

                using (var scope = serviceProvider.CreateScope())
                {
                    var cleanupRunner = scope.ServiceProvider.GetRequiredService<IMigrationRunner>();
                    cleanupRunner.RollbackToVersion(0);
                }
            }
            else
            {
                origProcessor.RollbackTransaction();
            }
        }
    }

    internal class TestForeignKeyNamingConvention : Migration
    {
        public override void Up()
        {
            Create.Table("Users")
                .WithColumn("UserId").AsInt32().Identity().PrimaryKey()
                .WithColumn("GroupId").AsInt32().NotNullable()
                .WithColumn("UserName").AsString(32).NotNullable()
                .WithColumn("Password").AsString(32).NotNullable();

            Create.Table("Groups")
                .WithColumn("GroupId").AsInt32().Identity().PrimaryKey()
                .WithColumn("Name").AsString(32).NotNullable();

            Create.ForeignKey().FromTable("Users").ForeignColumn("GroupId").ToTable("Groups").PrimaryColumn("GroupId");
        }

        public override void Down()
        {
            Delete.Table("Users");
            Delete.Table("Groups");
        }
    }

    internal class TestUniqueConstraintNamingConvention : Migration
    {
        public override void Up()
        {
            Create.Table("Users")
                .WithColumn("UserId").AsInt32().Identity().PrimaryKey()
                .WithColumn("GroupId").AsInt32().NotNullable()
                .WithColumn("AccountId").AsInt32().NotNullable()
                .WithColumn("UserName").AsString(32).NotNullable()
                .WithColumn("Password").AsString(32).NotNullable();

            Create.UniqueConstraint().OnTable("Users").Column("GroupId");
            Create.UniqueConstraint().OnTable("Users").Column("AccountId");
        }

        public override void Down()
        {
            Delete.UniqueConstraint("UC_Users_GroupId").FromTable("Users");
            Delete.UniqueConstraint().FromTable("Users").Column("AccountId");
            Delete.Table("Users");
        }
    }

    internal class TestIndexNamingConvention : Migration
    {
        public override void Up()
        {
            Create.Table("Users")
                .WithColumn("UserId").AsInt32().Identity().PrimaryKey()
                .WithColumn("GroupId").AsInt32().NotNullable()
                .WithColumn("UserName").AsString(32).NotNullable()
                .WithColumn("Password").AsString(32).NotNullable();

            Create.Index().OnTable("Users").OnColumn("GroupId").Ascending();
        }

        public override void Down()
        {
            Delete.Index("IX_Users_GroupId").OnTable("Users").OnColumn("GroupId");
            Delete.Table("Users");
        }
    }

    internal class TestForeignKeySilentFailure : Migration
    {
        public override void Up()
        {
            Create.Table("Users")
                .WithColumn("UserId").AsInt32().Identity().PrimaryKey()
                .WithColumn("GroupId").AsInt32().NotNullable()
                .WithColumn("UserName").AsString(32).NotNullable()
                .WithColumn("Password").AsString(32).NotNullable();

            Create.Table("Groups")
                .WithColumn("GroupId").AsInt32().Identity().PrimaryKey()
                .WithColumn("Name").AsString(32).NotNullable();

            Create.ForeignKey("FK_Foo").FromTable("Users").ForeignColumn("GroupId").ToTable("Groups").PrimaryColumn("GroupId");
        }

        public override void Down()
        {
            Delete.ForeignKey("FK_Foo").OnTable("Users");
            Delete.Table("Users");
            Delete.Table("Groups");
        }
    }

    internal class TestCreateAndDropTableMigration : Migration
    {
        public override void Up()
        {
            // SQLite only supports FK's defined in the create statement so
            // we ensure this is the only approach used so that SQLite can
            // successfully tested. At time of implementing, the FK constraint
            // wasn't explicitly used by any tests and so should affect anything.

            Create.Table("TestTable")
                .WithColumn("Id").AsInt32().NotNullable().PrimaryKey().Identity()
                .WithColumn("Name").AsString(255).NotNullable().WithDefaultValue("Anonymous");

            var testTable2 = Create.Table("TestTable2")
                .WithColumn("Id").AsInt32().NotNullable().PrimaryKey().Identity()
                .WithColumn("Name").AsString(255).Nullable()
                .WithColumn("TestTableId").AsInt32().NotNullable();

            IfDatabase(ProcessorId.SQLite)
                .Delegate(() => testTable2.ForeignKey("fk_TestTable2_TestTableId_TestTable_Id", "TestTable", "Id"));
            IfDatabase(t => t != ProcessorId.SQLite)
                .Create.ForeignKey("fk_TestTable2_TestTableId_TestTable_Id")
                    .FromTable("TestTable2").ForeignColumn("TestTableId")
                    .ToTable("TestTable").PrimaryColumn("Id");

            Create.Index("ix_Name").OnTable("TestTable2").OnColumn("Name").Ascending()
                .WithOptions().NonClustered();

            Create.Column("Name2").OnTable("TestTable2").AsBoolean().Nullable();

            Insert.IntoTable("TestTable").Row(new { Name = "Test" });
        }

        public override void Down()
        {
            Delete.Table("TestTable2");
            Delete.Table("TestTable");
        }
    }

    internal class TestRenameTableMigration : AutoReversingMigration
    {
        public override void Up()
        {
            Rename.Table("TestTable2").To("TestTable'3");
        }
    }

    internal class TestRenameColumnMigration : AutoReversingMigration
    {
        public override void Up()
        {
            Rename.Column("Name").OnTable("TestTable2").To("Name'3");
        }
    }

    internal class TestCreateAndDropIndexMigration : Migration
    {
        public override void Up()
        {
            Create.Index("IX_TestTable_Name").OnTable("TestTable").OnColumn("Name");
        }

        public override void Down()
        {
            Delete.Index("IX_TestTable_Name").OnTable("TestTable");
        }
    }

    internal class TestForeignKeyNamingConventionWithSchema : Migration
    {
        public override void Up()
        {
            _ = Create.Schema("TestSchema");

            Create.Table("Users")
                .InSchema("TestSchema")
                .WithColumn("UserId").AsInt32().Identity().PrimaryKey()
                .WithColumn("GroupId").AsInt32().NotNullable()
                .WithColumn("UserName").AsString(32).NotNullable()
                .WithColumn("Password").AsString(32).NotNullable();

            Create.Table("Groups")
                .InSchema("TestSchema")
                .WithColumn("GroupId").AsInt32().Identity().PrimaryKey()
                .WithColumn("Name").AsString(32).NotNullable();

            Create.ForeignKey().FromTable("Users").InSchema("TestSchema").ForeignColumn("GroupId").ToTable("Groups").InSchema("TestSchema").PrimaryColumn("GroupId");
        }

        public override void Down()
        {
            Delete.Table("Users").InSchema("TestSchema");
            Delete.Table("Groups").InSchema("TestSchema");
            Delete.Schema("TestSchema");
        }
    }

    internal class TestIndexNamingConventionWithSchema : Migration
    {
        public override void Up()
        {
            // SQLite doesn't support creating schemas so for non SQLite DB's we'll create
            // the schema, but for SQLite we'll attach a temp DB with the schema alias
            _ = IfDatabase(t => t != ProcessorId.SQLite).Create.Schema("TestSchema");

            IfDatabase(ProcessorId.SQLite).Execute.Sql("ATTACH DATABASE '' AS \"TestSchema\"");

            Create.Table("Users")
                .InSchema("TestSchema")
                .WithColumn("UserId").AsInt32().Identity().PrimaryKey()
                .WithColumn("GroupId").AsInt32().NotNullable()
                .WithColumn("UserName").AsString(32).NotNullable()
                .WithColumn("Password").AsString(32).NotNullable();

            Create.Index().OnTable("Users").InSchema("TestSchema").OnColumn("GroupId").Ascending();
        }

        public override void Down()
        {
            Delete.Index("IX_Users_GroupId").OnTable("Users").InSchema("TestSchema").OnColumn("GroupId");
            Delete.Table("Users").InSchema("TestSchema");
            IfDatabase(t => t != ProcessorId.SQLite).Delete.Schema("TestSchema");

            // Can't actually detatch SQLite DB here as migrations run in a transaction
            // and you can't detach a database whilst in a transaction
            // IfDatabase(ProcessorId.SQLite).Execute.Sql("DETACH DATABASE \"TestSchema\"");
        }
    }

    internal class TestCreateAndDropTableMigrationWithSchema : Migration
    {
        public override void Up()
        {
            // SQLite only supports FK's defined in the create statement so
            // we ensure this is the only approach used so that SQLite can
            // successfully tested. At time of implementing, the FK constraint
            // wasn't explicitly used by any tests and so should affect anything.

            Create.Table("TestTable")
                .InSchema("TestSchema")
                .WithColumn("Id").AsInt32().NotNullable().PrimaryKey().Identity()
                .WithColumn("Name").AsString(255).NotNullable().WithDefaultValue("Anonymous");

            Create.Table("TestTable2")
                .InSchema("TestSchema")
                .WithColumn("Id").AsInt32().NotNullable().PrimaryKey().Identity()
                .WithColumn("Name").AsString(255).Nullable()
                .WithColumn("TestTableId").AsInt32().NotNullable().ForeignKey("fk_TestTable2_TestTableId_TestTable_Id", "TestSchema", "TestTable", "Id");

            Create.Index("ix_Name").OnTable("TestTable2").InSchema("TestSchema").OnColumn("Name").Ascending()
                .WithOptions().NonClustered();

            Create.Column("Name2").OnTable("TestTable2").InSchema("TestSchema").AsString(10).Nullable();

            Insert.IntoTable("TestTable").InSchema("TestSchema").Row(new { Name = "Test" });
        }

        public override void Down()
        {
            Delete.Table("TestTable2").InSchema("TestSchema");
            Delete.Table("TestTable").InSchema("TestSchema");
        }
    }

    internal class TestRenameTableMigrationWithSchema : AutoReversingMigration
    {
        public override void Up()
        {
            Rename.Table("TestTable2").InSchema("TestSchema").To("TestTable'3");
        }
    }

    internal class TestRenameColumnMigrationWithSchema : AutoReversingMigration
    {
        public override void Up()
        {
            Rename.Column("Name").OnTable("TestTable2").InSchema("TestSchema").To("Name'3");
        }
    }

    internal class TestCreateAndDropIndexMigrationWithSchema : Migration
    {
        public override void Up()
        {
            Create.Index("IX_TestTable_Name").OnTable("TestTable").InSchema("TestSchema").OnColumn("Name");
        }

        public override void Down()
        {
            Delete.Index("IX_TestTable_Name").OnTable("TestTable").InSchema("TestSchema");
        }
    }

    internal class TestCreateSchema : Migration
    {
        public override void Up()
        {
            // SQLite doesn't support creating schemas so for non SQLite DB's we'll create
            // the schema, but for SQLite we'll attach a temp DB with the schema alias
            _ = IfDatabase(t => t != ProcessorId.SQLite).Create.Schema("TestSchema");

            IfDatabase(ProcessorId.SQLite).Execute.Sql("ATTACH DATABASE '' AS \"TestSchema\"");
        }

        public override void Down()
        {
            IfDatabase(t => t != ProcessorId.SQLite).Delete.Schema("TestSchema");

            // Can't actually detatch SQLite DB here as migrations run in a transaction
            // and you can't detach a database whilst in a transaction
            // IfDatabase(ProcessorId.SQLite).Execute.Sql("DETACH DATABASE \"TestSchema\"");
        }
    }

    internal class TestCreateSequence : Migration
    {
        public override void Up()
        {
            Create.Sequence("TestSequence").StartWith(1).IncrementBy(1).MinValue(0).MaxValue(1000).Cycle().Cache(10);
        }

        public override void Down()
        {
            Delete.Sequence("TestSequence");
        }
    }

    internal class TestCreateSequenceWithSchema : Migration
    {
        public override void Up()
        {
            Create.Sequence("TestSequence").InSchema("TestSchema").StartWith(1).IncrementBy(1).MinValue(0).MaxValue(1000).Cycle().Cache(10);
        }

        public override void Down()
        {
            Delete.Sequence("TestSequence").InSchema("TestSchema");
        }
    }

    internal class TestAlterColumnWithSchema: Migration
    {
        public override void Up()
        {
            Alter.Column("Name2").OnTable("TestTable2").InSchema("TestSchema").AsAnsiString(100).Nullable();
        }

        public override void Down()
        {
            Alter.Column("Name2").OnTable("TestTable2").InSchema("TestSchema").AsString(10).Nullable();
        }
    }

    internal class TestAlterTableWithSchema : Migration
    {
        public override void Up()
        {
            Alter.Table("TestTable2").InSchema("TestSchema").AddColumn("NewColumn").AsInt32().WithDefaultValue(1);
        }

        public override void Down()
        {
            Delete.Column("NewColumn").FromTable("TestTable2").InSchema("TestSchema");
        }
    }

    internal class TestAlterSchema : Migration
    {
        public override void Up()
        {
            _ = Create.Schema("NewSchema");

            Alter.Table("TestTable").InSchema("TestSchema").ToSchema("NewSchema");
        }

        public override void Down()
        {
            Alter.Table("TestTable").InSchema("NewSchema").ToSchema("TestSchema");
            Delete.Schema("NewSchema");
        }
    }

    internal class TestCreateUniqueConstraint : Migration
    {
        public override void Up()
        {
            Create.UniqueConstraint("TestUnique").OnTable("TestTable2").Column("Name");
        }

        public override void Down()
        {
            Delete.UniqueConstraint("TestUnique").FromTable("TestTable2");
        }
    }

    internal class TestCreateUniqueConstraintWithSchema : Migration
    {
        public override void Up()
        {
            Create.UniqueConstraint("TestUnique").OnTable("TestTable2").WithSchema("TestSchema").Column("Name");
        }

        public override void Down()
        {
            Delete.UniqueConstraint("TestUnique").FromTable("TestTable2").InSchema("TestSchema");
        }
    }

    internal class TestUpdateData : Migration
    {
        public override void Up()
        {
            Update.Table("TestTable").InSchema("TestSchema").Set(new { Name = "Updated" }).AllRows();
        }

        public override void Down()
        {
            Update.Table("TestTable").InSchema("TestSchema").Set(new { Name = "Test" }).AllRows();
        }
    }

    public class RawSqlCreateTableMigration : Migration
    {
        public override void Up()
        {
            Create.Table("Foo")
                .InSchema("TestSchema")
                .WithColumn("baz").AsInt32().NotNullable();

            Insert.IntoTable("Foo")
                .InSchema("TestSchema")
                .Row(new
                {
                    baz = 1,
                })
                .Row(new
                {
                    baz = 2,
                })
                .Row(new
                {
                    baz = 3,
                })
                ;
        }

        public override void Down()
        {
            Delete.Table("Foo").InSchema("TestSchema");
        }
    }

    public class RawSqlUpdateMigration : ForwardOnlyMigration
    {
        public override void Up()
        {
            // UPDATE : Raw SQL with string
            Update.Table("Foo").InSchema("TestSchema")
                .Set("baz = CASE WHEN baz = 1 THEN 101 ELSE 0 END")
                .Where("baz = 1");

            // UPDATE : Raw SQL with RawSql object
            Update.Table("Foo").InSchema("TestSchema")
                .Set(RawSql.Insert("baz = CASE WHEN baz = 2 THEN 102 ELSE 0 END"))
                .Where(RawSql.Insert("baz = 2"));

            // UPDATE : Raw SQL with RawSql object inside an anonymous object
            Update.Table("Foo").InSchema("TestSchema")
                .Set(new
                {
                    baz = RawSql.Insert("CASE WHEN baz = 3 THEN 103 ELSE 0 END")
                })
                .Where(new
                {
                    baz = RawSql.Insert("= 3")
                });
        }
    }

    public class RawSqlDeleteMigration : ForwardOnlyMigration
    {
        public override void Up()
        {
            Delete.FromTable("Foo").InSchema("TestSchema")

                // DELETE : Raw SQL with string
                .Row("baz = 101")

                // DELETE : Raw SQL with RawSql object
                .Row(RawSql.Insert("baz = 102"))

                // DELETE : Raw SQL with RawSql object inside an anonymous object
                .Row(new
                {
                    baz = RawSql.Insert("= 103")
                });
        }
    }

    internal class TestDeleteData : Migration
    {
        public override void Up()
        {
            Delete.FromTable("TestTable").Row(new { Name = "Test" });
        }

        public override void Down()
        {
            Insert.IntoTable("TestTable").Row(new { Name = "Test" });
        }
    }

    internal class TestDeleteDataWithSchema :Migration
    {
        public override void Up()
        {
            Delete.FromTable("TestTable").InSchema("TestSchema").Row(new { Name = "Test"});
        }

        public override void Down()
        {
            Insert.IntoTable("TestTable").InSchema("TestSchema").Row(new { Name = "Test" });
        }
    }

    internal class TestCreateIndexWithReversing : AutoReversingMigration
    {
        public override void Up()
        {
            Create.Index().OnTable("TestTable2").InSchema("TestSchema").OnColumn("Name2").Ascending();
        }
    }

    internal class TestCreateUniqueConstraintWithReversing : AutoReversingMigration
    {
        public override void Up()
        {
            Create.UniqueConstraint("TestUnique").OnTable("TestTable2").Column("Name");
        }
    }

    internal class TestCreateUniqueConstraintWithSchemaWithReversing : AutoReversingMigration
    {
        public override void Up()
        {
            Create.UniqueConstraint("TestUnique").OnTable("TestTable2").WithSchema("TestSchema").Column("Name");
        }
    }

    internal class TestExecuteSqlDescription : Migration
    {
        public override void Up()
        {
            Execute.Sql("SELECT 1 FROM FOO", "Description Up");
        }

        public override void Down()
        {
            Execute.Sql("SELECT 2 FROM BAR", "Description Down");
        }
    }

    internal class TestExecuteSqlParameters : Migration
    {
        public override void Up()
        {
            Execute.Sql("SELECT 1 FROM FOO WHERE BAR = $(BAZ)", new Dictionary<string, string>()
            {
                ["BAZ"] = "'test'"
            });
        }

        public override void Down()
        {
        }
    }

    internal class TestExecuteSql : Migration
    {
        public override void Up()
        {
            Execute.Sql("select 1");
        }

        public override void Down()
        {
            Execute.Sql("select 2");
        }
    }
}<|MERGE_RESOLUTION|>--- conflicted
+++ resolved
@@ -1536,21 +1536,8 @@
         }
 
         [Test]
-<<<<<<< HEAD
         [TestCaseSource(typeof(ProcessorTestCaseSource))]
-        public void CanInjtectParametersInExecuteSql(Type processorType, Func<IntegrationTestOptions.DatabaseServerOptions> serverOptions)
-=======
-        [Category("MySql")]
-        [Category("SQLite")]
-        [Category("Postgres")]
-        [Category("Snowflake")]
-        [Category("SqlServer2005")]
-        [Category("SqlServer2008")]
-        [Category("SqlServer2012")]
-        [Category("SqlServer2014")]
-        [Category("SqlServer2016")]
-        public void CanInjectParametersInExecuteSql()
->>>>>>> 7fd856ce
+        public void CanInjectParametersInExecuteSql(Type processorType, Func<IntegrationTestOptions.DatabaseServerOptions> serverOptions)
         {
             var outputSql = new StringBuilder();
 
