--- conflicted
+++ resolved
@@ -19,11 +19,7 @@
     <PackageReference Include="FirebirdSql.Data.FirebirdClient" Version="10.3.1" />
     <PackageReference Include="Microsoft.Data.Sqlite" Version="9.0.0" />
     <PackageReference Include="Microsoft.Extensions.Configuration.Binder" Version="9.0.0" />
-<<<<<<< HEAD
-    <PackageReference Include="Microsoft.Extensions.Configuration.EnvironmentVariables" Version="8.0.0" />
-=======
     <PackageReference Include="Microsoft.Extensions.Configuration.EnvironmentVariables" Version="9.0.0" />
->>>>>>> a008a4af
     <PackageReference Include="Microsoft.Extensions.Configuration.UserSecrets" Version="9.0.0" />
     <PackageReference Include="Microsoft.Extensions.Logging" Version="9.0.0" />
     <PackageReference Include="Microsoft.Extensions.Logging.Debug" Version="9.0.0" />
@@ -39,21 +35,12 @@
     <PackageReference Include="Shouldly" Version="4.2.1" />
     <PackageReference Include="Snowflake.Data" Version="4.2.0" />
     <PackageReference Include="SQLitePCLRaw.bundle_e_sqlite3" Version="2.1.10" />
-<<<<<<< HEAD
-    <PackageReference Include="Testcontainers" Version="3.10.0" />
-    <PackageReference Include="Testcontainers.FirebirdSql" Version="3.10.0" />
-    <PackageReference Include="Testcontainers.MsSql" Version="3.10.0" />
-    <PackageReference Include="Testcontainers.MySql" Version="3.10.0" />
-    <PackageReference Include="Testcontainers.Oracle" Version="3.10.0" />
-    <PackageReference Include="Testcontainers.PostgreSql" Version="3.10.0" />
-=======
     <PackageReference Include="Testcontainers" Version="4.0.0" />
     <PackageReference Include="Testcontainers.FirebirdSql" Version="4.0.0" />
     <PackageReference Include="Testcontainers.MsSql" Version="4.0.0" />
     <PackageReference Include="Testcontainers.MySql" Version="4.0.0" />
     <PackageReference Include="Testcontainers.Oracle" Version="4.0.0" />
     <PackageReference Include="Testcontainers.PostgreSql" Version="4.0.0" />
->>>>>>> a008a4af
   </ItemGroup>
   <ItemGroup>
     <ProjectReference Include="..\..\src\FluentMigrator.Console\FluentMigrator.Console.csproj" />
