--- conflicted
+++ resolved
@@ -21,21 +21,10 @@
 steps:
 - task: NuGetToolInstaller@1
 
-<<<<<<< HEAD
-- task: UseDotNet@2
-  inputs:
-    version: '7.x'
-
-- task: UseGitVersion@5
-  displayName: 'UseGitVersion (preview)'
-  inputs:
-    versionSpec: '5.12.0'
-=======
 - task: gitversion/setup@0
   displayName: 'Install GitVersion (using GitTools 0.10.2.23031113 or later)'
   inputs:
     versionSpec: '5.12'
->>>>>>> 028340e1
     includePrerelease: true
 
 - task: gitversion/execute@0
