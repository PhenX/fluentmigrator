--- conflicted
+++ resolved
@@ -378,6 +378,39 @@
 - The value provided must be compatible with the column's data type
 - Consider using database-specific logic when dealing with different database providers that have varying limitations
 
+## Database-Specific Column Features
+
+Different database providers offer specialized column features and extensions:
+
+### SQL Server Specific
+- **Identity Insert Operations**: Use `WithIdentityInsert()` for explicit identity values - [SQL Server Provider](../providers/sql-server.md#identity-insert-operations)
+- **SPARSE columns**: `Sparse()` modifier for optimized storage - [SQL Server Provider](../providers/sql-server.md#sql-server-specific-features)
+- **ROWGUID columns**: `RowGuid()` modifier for replication - [SQL Server Provider](../providers/sql-server.md#sql-server-specific-features)
+
+### PostgreSQL Specific
+- **Identity Column Overrides**: `WithOverridingSystemValue()` and `WithOverridingUserValue()` - [PostgreSQL Provider](../providers/postgresql.md#overriding-identity-values-extensions)
+- **JSONB Operations**: Advanced JSON column types and operations - [PostgreSQL Provider](../providers/postgresql.md#jsonb-operations)
+- **Array Columns**: Native array support with specialized indexing - [PostgreSQL Provider](../providers/postgresql.md#arrays)
+- **Custom Types**: ENUM, geometric, and network data types - [PostgreSQL Provider](../providers/postgresql.md#enums)
+
+### MySQL Specific
+- **Auto-increment Options**: Advanced auto-increment configuration - [MySQL Provider](../providers/mysql.md)
+- **Column Character Sets**: Per-column collation settings - [MySQL Provider](../providers/mysql.md)
+
+### Oracle Specific
+- **Sequences Integration**: Advanced sequence usage with columns - [Oracle Provider](../providers/oracle.md)
+- **Virtual Columns**: Computed column expressions - [Oracle Provider](../providers/oracle.md)
+
+### SQLite Specific
+- **AUTOINCREMENT Behavior**: SQLite-specific identity column behavior - [SQLite Provider](../providers/sqlite.md)
+- **Strict Tables**: Type enforcement in modern SQLite - [SQLite Provider](../providers/sqlite.md)
+
+## See Also
+- [Data Types Reference](../operations/create-tables.md#column-types)
+- [Constraints](./constraints.md) - Column constraints and validation
+- [Foreign Keys](./foreign-keys.md) - Referential integrity
+- [Indexes](./indexes.md) - Column indexing strategies
+
 ## Best Practices
 
 ### Data Type Selection
@@ -403,48 +436,4 @@
 - Test data types across all target database providers
 - Use `AsCustom()` with `IfDatabase()` for provider-specific types
 - Be aware of different NULL handling across providers, especially with unique constraints
-<<<<<<< HEAD
-- Consider maximum identifier lengths for different databases (30 for Oracle 12, etc)
-=======
-- Consider maximum identifier lengths for different databases (30 for Oracle 12, etc)
-
-### Using SetExistingRowsTo
-- Only use `SetExistingRowsTo` when adding new columns to existing tables with data
-- Always provide values compatible with the column's data type
-- Consider database-specific limitations when using NOT NULL columns
-- Use appropriate default values that make business sense for your domain
-- Test the migration with actual data to ensure it works as expected
-
-## Database-Specific Column Features
-
-Different database providers offer specialized column features and extensions:
-
-### SQL Server Specific
-- **Identity Insert Operations**: Use `WithIdentityInsert()` for explicit identity values - [SQL Server Provider](../providers/sql-server.md#identity-insert-operations)
-- **SPARSE columns**: `Sparse()` modifier for optimized storage - [SQL Server Provider](../providers/sql-server.md#sql-server-specific-features)
-- **ROWGUID columns**: `RowGuid()` modifier for replication - [SQL Server Provider](../providers/sql-server.md#sql-server-specific-features)
-
-### PostgreSQL Specific
-- **Identity Column Overrides**: `WithOverridingSystemValue()` and `WithOverridingUserValue()` - [PostgreSQL Provider](../providers/postgresql.md#overriding-identity-values-extensions)
-- **JSONB Operations**: Advanced JSON column types and operations - [PostgreSQL Provider](../providers/postgresql.md#jsonb-operations)
-- **Array Columns**: Native array support with specialized indexing - [PostgreSQL Provider](../providers/postgresql.md#arrays)
-- **Custom Types**: ENUM, geometric, and network data types - [PostgreSQL Provider](../providers/postgresql.md#enums)
-
-### MySQL Specific
-- **Auto-increment Options**: Advanced auto-increment configuration - [MySQL Provider](../providers/mysql.md)
-- **Column Character Sets**: Per-column collation settings - [MySQL Provider](../providers/mysql.md)
-
-### Oracle Specific
-- **Sequences Integration**: Advanced sequence usage with columns - [Oracle Provider](../providers/oracle.md)
-- **Virtual Columns**: Computed column expressions - [Oracle Provider](../providers/oracle.md)
-
-### SQLite Specific
-- **AUTOINCREMENT Behavior**: SQLite-specific identity column behavior - [SQLite Provider](../providers/sqlite.md)
-- **Strict Tables**: Type enforcement in modern SQLite - [SQLite Provider](../providers/sqlite.md)
-
-## See Also
-- [Data Types Reference](../operations/create-tables.md#column-types)
-- [Constraints](./constraints.md) - Column constraints and validation
-- [Foreign Keys](./foreign-keys.md) - Referential integrity
-- [Indexes](./indexes.md) - Column indexing strategies
->>>>>>> bd5ce051
+- Consider maximum identifier lengths for different databases (30 for Oracle 12, etc)