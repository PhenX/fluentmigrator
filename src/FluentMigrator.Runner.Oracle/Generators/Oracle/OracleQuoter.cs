--- conflicted
+++ resolved
@@ -28,32 +28,6 @@
     /// </summary>
     public class OracleQuoter : OracleQuoterQuotedIdentifier
     {
-<<<<<<< HEAD
-
-        /// <summary>
-        /// https://docs.oracle.com/cd/A97630_01/appdev.920/a42525/apb.htm
-        /// </summary>
-        private static readonly HashSet<string> _keywords = new HashSet<string>(
-            new[]
-            {
-                "access", "else", "modify", "start", "add", "exclusive", "noaudit", "select",
-                "all", "exists", "nocompress", "session", "alter", "file", "not", "set",
-                "and", "float", "notfound", "share", "any", "for", "nowait", "size",
-                "arraylen", "from", "null", "smallint", "as", "grant", "number", "sqlbuf",
-                "asc", "group", "of", "successful", "audit", "having", "offline", "synonym",
-                "between", "identified", "on", "sysdate", "by", "immediate", "online", "table",
-                "char", "in", "option", "then", "check", "increment", "or", "to",
-                "cluster", "index", "order", "trigger", "column", "initial", "pctfree", "uid",
-                "comment", "insert", "prior", "union", "compress", "integer", "privileges", "unique",
-                "connect", "intersect", "public", "update", "create", "into", "raw", "user",
-                "current", "is", "rename", "validate", "date", "level", "resource", "values",
-                "decimal", "like", "revoke", "varchar", "default", "lock", "row", "varchar2",
-                "delete", "long", "rowid", "view", "desc", "maxextents", "rowlabel", "whenever",
-                "distinct", "minus", "rownum", "where", "drop", "mode", "rows", "with"
-            },
-            StringComparer.OrdinalIgnoreCase);
-
-=======
         /// <summary>
         /// https://docs.oracle.com/cd/A97630_01/appdev.920/a42525/apb.htm
         /// </summary>
@@ -83,7 +57,6 @@
         /// <param name="name">The identifier name to check.</param>
         /// <returns><c>true</c> if the name should be quoted; otherwise, <c>false</c>.</returns>
         /// <inheritdoc />
->>>>>>> fe72ea2f
         [ContractAnnotation("name:null => false")]
         protected override bool ShouldQuote(string name)
         {
