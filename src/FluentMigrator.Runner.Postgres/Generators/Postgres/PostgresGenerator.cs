#region License
//
// Copyright (c) 2018, Fluent Migrator Project
//
// Licensed under the Apache License, Version 2.0 (the "License");
// you may not use this file except in compliance with the License.
// You may obtain a copy of the License at
//
//   http://www.apache.org/licenses/LICENSE-2.0
//
// Unless required by applicable law or agreed to in writing, software
// distributed under the License is distributed on an "AS IS" BASIS,
// WITHOUT WARRANTIES OR CONDITIONS OF ANY KIND, either express or implied.
// See the License for the specific language governing permissions and
// limitations under the License.
//
#endregion

using System;
using System.Collections.Generic;
using System.Globalization;
using System.Linq;
using System.Text;

using FluentMigrator.Builder.Create.Index;
using FluentMigrator.Expressions;
using FluentMigrator.Infrastructure.Extensions;
using FluentMigrator.Model;
using FluentMigrator.Postgres;
using FluentMigrator.Runner.Generators.Generic;

using JetBrains.Annotations;

using Microsoft.Extensions.Options;

namespace FluentMigrator.Runner.Generators.Postgres
{
    public class PostgresGenerator : GenericGenerator
    {
        private static readonly HashSet<string> _supportedAdditionalFeatures = new HashSet<string>
        {
            PostgresExtensions.IndexColumnNullsDistinct,
        };

        public PostgresGenerator(
            [NotNull] PostgresQuoter quoter)
            : this(quoter, new OptionsWrapper<GeneratorOptions>(new GeneratorOptions()))
        {
        }

        public PostgresGenerator(
            [NotNull] PostgresQuoter quoter,
            [NotNull] IOptions<GeneratorOptions> generatorOptions)
            : base(new PostgresColumn(quoter, new PostgresTypeMap()), quoter, new PostgresDescriptionGenerator(quoter), generatorOptions)
        {
        }

        protected PostgresGenerator(
            [NotNull] PostgresQuoter quoter,
            [NotNull] IOptions<GeneratorOptions> generatorOptions,
            IPostgresTypeMap typeMap)
            : base(new PostgresColumn(quoter, typeMap), quoter, new PostgresDescriptionGenerator(quoter), generatorOptions)
        {
        }

        protected PostgresGenerator(
            [NotNull] IColumn column,
            [NotNull] PostgresQuoter quoter,
            [NotNull] IOptions<GeneratorOptions> generatorOptions)
            : base(column, quoter, new PostgresDescriptionGenerator(quoter), generatorOptions)
        {
        }

        /// <inheritdoc />
        public override bool IsAdditionalFeatureSupported(string feature) =>
            _supportedAdditionalFeatures.Contains(feature)
         || base.IsAdditionalFeatureSupported(feature);

        public override string AddColumn => "ALTER TABLE {0} ADD {1}";
        public override string AlterColumn => "ALTER TABLE {0} {1}";
        public override string RenameTable => "ALTER TABLE {0} RENAME TO {1}";

        /// <inheritdoc />
        public override string GeneratorId => GeneratorIdConstants.PostgreSQL;

        /// <inheritdoc />
        public override List<string> GeneratorIdAliases => [GeneratorIdConstants.PostgreSQL, GeneratorIdConstants.Postgres];

        public override string Generate(CreateSchemaExpression expression)
        {
            return FormatStatement(CreateSchema, Quoter.QuoteSchemaName(expression.SchemaName));
        }

        public override string Generate(DeleteSchemaExpression expression)
        {
<<<<<<< HEAD
            return string.Format("DROP SCHEMA {0};", Quoter.QuoteSchemaName(expression.SchemaName));
        }

        public override string Generate(CreateTableExpression expression)
        {
            if (expression.Columns.Any(x => x.Expression != null && !x.ExpressionStored))
            {
                CompatibilityMode.HandleCompatibility("Virtual computed columns are not supported");
            }
            var createStatement = new StringBuilder();
            createStatement.AppendFormat(
                CreateTable,
                Quoter.QuoteTableName(expression.TableName, expression.SchemaName),
                Column.Generate(expression.Columns, Quoter.Quote(expression.TableName)));
            var descriptionStatement = DescriptionGenerator.GenerateDescriptionStatements(expression)
                ?.ToList();
            createStatement.Append(";");

            if (descriptionStatement != null && descriptionStatement.Count != 0)
            {
                createStatement.Append(string.Join(";", descriptionStatement.ToArray()));
                createStatement.Append(";");
            }
            return createStatement.ToString();
=======
            return FormatStatement(DropSchema, Quoter.QuoteSchemaName(expression.SchemaName));
>>>>>>> 0c9d4830
        }

        public override string Generate(AlterColumnExpression expression)
        {
            if (expression.Column.Expression != null && !expression.Column.ExpressionStored)
            {
                CompatibilityMode.HandleCompatibility("Virtual computed columns are not supported");
            }
            var alterStatement = new StringBuilder();
            alterStatement.AppendFormat(
                AlterColumn,
                Quoter.QuoteTableName(expression.TableName, expression.SchemaName),
                ((PostgresColumn)Column).GenerateAlterClauses(expression.Column));

<<<<<<< HEAD
        public override string Generate(CreateColumnExpression expression)
        {
            if (expression.Column.Expression != null && !expression.Column.ExpressionStored)
            {
                CompatibilityMode.HandleCompatibility("Virtual computed columns are not supported");
            }
            var createStatement = new StringBuilder();
            createStatement.Append(base.Generate(expression));
=======
            AppendSqlStatementEndToken(alterStatement);
>>>>>>> 0c9d4830

            var descriptionStatement = DescriptionGenerator.GenerateDescriptionStatement(expression);

            if (!string.IsNullOrEmpty(descriptionStatement))
            {
                alterStatement.Append(descriptionStatement);
                AppendSqlStatementEndToken(alterStatement);
            }

            return alterStatement.ToString();
        }

        public override string Generate(CreateForeignKeyExpression expression)
        {
            var primaryColumns = GetColumnList(expression.ForeignKey.PrimaryColumns);
            var foreignColumns = GetColumnList(expression.ForeignKey.ForeignColumns);

            const string sql = "ALTER TABLE {0} ADD CONSTRAINT {1} FOREIGN KEY ({2}) REFERENCES {3} ({4}){5}{6}";

            return FormatStatement(sql,
                Quoter.QuoteTableName(expression.ForeignKey.ForeignTable, expression.ForeignKey.ForeignTableSchema),
                Quoter.Quote(expression.ForeignKey.Name),
                foreignColumns,
                Quoter.QuoteTableName(expression.ForeignKey.PrimaryTable, expression.ForeignKey.PrimaryTableSchema),
                primaryColumns,
                Column.FormatCascade("DELETE", expression.ForeignKey.OnDelete),
                Column.FormatCascade("UPDATE", expression.ForeignKey.OnUpdate)
            );
        }

        public override string Generate(DeleteForeignKeyExpression expression)
        {
            return FormatStatement("ALTER TABLE {0} DROP CONSTRAINT {1}",
                Quoter.QuoteTableName(expression.ForeignKey.ForeignTable, expression.ForeignKey.ForeignTableSchema),
                Quoter.Quote(expression.ForeignKey.Name));
        }


        protected virtual string GetIncludeString(CreateIndexExpression column)
        {
            var includes = column.GetAdditionalFeature<IList<PostgresIndexIncludeDefinition>>(PostgresExtensions.IncludesList);

            if (includes == null || includes.Count == 0)
            {
                return string.Empty;
            }

            throw new NotSupportedException("The current version doesn't support include index. Please use Postgres 11.");
        }

        protected virtual Algorithm GetIndexMethod(CreateIndexExpression expression)
        {
            var algorithm = expression.GetAdditionalFeature<PostgresIndexAlgorithmDefinition>(PostgresExtensions.IndexAlgorithm);
            if (algorithm == null)
            {
                return Algorithm.BTree;
            }

            return algorithm.Algorithm;
        }

        protected virtual string GetFilter(CreateIndexExpression expression)
        {
            var filter = expression.Index.GetAdditionalFeature<string>(PostgresExtensions.IndexFilter);
            var nullsDistinctString = GetWithNullsDistinctStringInWhere(expression.Index);

            if (!string.IsNullOrWhiteSpace(filter) && !string.IsNullOrWhiteSpace(nullsDistinctString))
            {
                CompatibilityMode.HandleCompatibility("In PostgreSQL 14 or older, With nulls distinct can not be combined with WHERE");
                return string.Empty;
            }

            if (!string.IsNullOrWhiteSpace(filter))
            {
                return " WHERE " + filter;
            }

            return nullsDistinctString;
        }

        protected virtual string GetWithNullsDistinctStringInWhere(IndexDefinition index)
        {
            bool? GetNullsDistinct(IndexColumnDefinition column)
                => column.GetAdditionalFeature(PostgresExtensions.IndexColumnNullsDistinct, (bool?)null);

            var indexNullsDistinct = index.GetAdditionalFeature(PostgresExtensions.IndexColumnNullsDistinct, (bool?)null);

            var nullDistinctColumns = index.Columns.Where(c => indexNullsDistinct != null || GetNullsDistinct(c) != null).ToList();
            if (nullDistinctColumns.Count != 0 && !index.IsUnique)
            {
                // Should never occur
                CompatibilityMode.HandleCompatibility("With nulls distinct can only be used for unique indexes");
                return string.Empty;
            }

            // The "Nulls (not) distinct" value of the column
            // takes higher precedence than the value of the index
            // itself.
            var conditions = nullDistinctColumns
                .Where(x => (GetNullsDistinct(x) ?? indexNullsDistinct ?? true) == false)
                .Select(c => $"{Quoter.QuoteColumnName(c.Name)} IS NOT NULL");

            var condition = string.Join(" AND ", conditions);
            return condition.Length == 0 ? string.Empty : $" WHERE {condition}";
        }

        protected virtual string GetWithNullsDistinctString(IndexDefinition index)
        {
            return string.Empty;
        }

        protected virtual string GetAsConcurrently(CreateIndexExpression expression)
        {
            var asConcurrently = expression.GetAdditionalFeature<PostgresIndexConcurrentlyDefinition>(PostgresExtensions.Concurrently);

            if (asConcurrently == null || !asConcurrently.IsConcurrently)
            {
                return string.Empty;
            }

            return " CONCURRENTLY";
        }

        protected virtual string GetAsOnly(CreateIndexExpression expression)
        {
            var asOnly = expression.GetAdditionalFeature<PostgresIndexOnlyDefinition>(PostgresExtensions.Only);

            if (asOnly == null || !asOnly.IsOnly)
            {
                return string.Empty;
            }

            throw new NotSupportedException("The current version doesn't support ONLY. Please use Postgres 11 or higher.");
        }

        protected virtual string GetNullsSort(IndexColumnDefinition column)
        {
            var sort = column.GetAdditionalFeature<PostgresIndexNullsSort>(PostgresExtensions.NullsSort);
            if (sort == null)
            {
                return string.Empty;
            }

            if (sort.Sort == NullSort.First)
            {
                return " NULLS FIRST";
            }

            return " NULLS LAST";
        }

        protected virtual string GetTablespace(CreateIndexExpression expression)
        {
            var tablespace = expression.Index.GetAdditionalFeature<string>(PostgresExtensions.IndexTablespace);
            if (!string.IsNullOrWhiteSpace(tablespace))
            {
                return " TABLESPACE " + tablespace;
            }

            return string.Empty;
        }

        protected virtual string GetWithIndexStorageParameters(CreateIndexExpression expression)
        {
            var allow = GetAllowIndexStorageParameters();
            var parameters = new List<string>();

            var fillFactor = GetIndexStorageParameters<int?>(PostgresExtensions.IndexFillFactor, "FillFactor");
            if (fillFactor.HasValue)
            {
                parameters.Add($"FILLFACTOR = {fillFactor}");
            }

            var fastUpdate = GetIndexStorageParameters<bool?>( PostgresExtensions.IndexFastUpdate, "FastUpdate");
            if (fastUpdate.HasValue)
            {
                parameters.Add($"FASTUPDATE = {ToOnOff(fastUpdate.Value)}");
            }

            // Postgres 10 or Higher
            var buffering = GetIndexStorageParameters<GistBuffering?>(PostgresExtensions.IndexBuffering, "Buffering");
            if (buffering.HasValue)
            {
                parameters.Add($"BUFFERING = {buffering.Value.ToString().ToUpper()}");
            }

            var pendingList = GetIndexStorageParameters<long?>(PostgresExtensions.IndexGinPendingListLimit, "GinPendingListLimit");
            if (pendingList.HasValue)
            {
                parameters.Add($"GIN_PENDING_LIST_LIMIT = {pendingList}");
            }

            var perRangePage = GetIndexStorageParameters<int?>(PostgresExtensions.IndexPagesPerRange, "PagesPerRange");
            if (perRangePage.HasValue)
            {
                parameters.Add($"PAGES_PER_RANGE = {perRangePage}");
            }

            var autosummarize = GetIndexStorageParameters<bool?>(PostgresExtensions.IndexAutosummarize, "Autosummarize");
            if (autosummarize.HasValue)
            {
                parameters.Add($"AUTOSUMMARIZE = {ToOnOff(autosummarize.Value)}");
            }

            // Postgres 11 or Higher
            var cleanup = GetIndexStorageParameters<float?>(PostgresExtensions.IndexVacuumCleanupIndexScaleFactor, "VacuumCleanupIndexScaleFactor");
            if (cleanup.HasValue)
            {
                parameters.Add($"VACUUM_CLEANUP_INDEX_SCALE_FACTOR = {cleanup.Value.ToString(CultureInfo.InvariantCulture)}");
            }

            if (parameters.Count == 0)
            {
                return string.Empty;
            }

            return $" WITH ( {string.Join(", ", parameters)} )";

            string ToOnOff(bool value) => value ? "ON" : "OFF";

            T GetIndexStorageParameters<T>(string indexStorageParameter, string indexStorageParameterName)
            {
                var parameter = expression.Index.GetAdditionalFeature<T>(indexStorageParameter);

                if (parameter != null && !allow.Contains(indexStorageParameter))
                {
                    throw new NotSupportedException($"{indexStorageParameterName} index storage not supported. Please use a new version of Postgres");
                }

                return parameter;
            }
        }

        protected virtual HashSet<string> GetAllowIndexStorageParameters()
        {
            return new HashSet<string>(StringComparer.InvariantCultureIgnoreCase)
            {
                PostgresExtensions.IndexFillFactor,
                PostgresExtensions.IndexFastUpdate
            };
        }

        public override string Generate(CreateIndexExpression expression)
        {
            var result = new StringBuilder("CREATE");

            if (expression.Index.IsUnique)
            {
                result.Append(" UNIQUE");
            }

            var indexMethod = GetIndexMethod(expression);

            result.AppendFormat(" INDEX{0} {1} ON{2} {3}{4} (",
                GetAsConcurrently(expression),
                Quoter.QuoteIndexName(expression.Index.Name),
                GetAsOnly(expression),
                Quoter.QuoteTableName(expression.Index.TableName, expression.Index.SchemaName),
                // B-Tree is default index method
                indexMethod == Algorithm.BTree ? string.Empty : $" USING {indexMethod.ToString().ToUpper()}");

            var first = true;
            foreach (var column in expression.Index.Columns)
            {
                if (first)
                {
                    first = false;
                }
                else
                {
                    result.Append(",");
                }

                result.Append(Quoter.QuoteColumnName(column.Name));

                switch (indexMethod)
                {
                    // Doesn't support ASC/DESC neither nulls sorts
                    case Algorithm.Spgist:
                    case Algorithm.Gist:
                    case Algorithm.Gin:
                    case Algorithm.Brin:
                    case Algorithm.Hash:
                        continue;
                }

                result.Append(column.Direction == Direction.Ascending ? " ASC" : " DESC")
                    .Append(GetNullsSort(column));
            }

            result.Append(")")
                .Append(GetIncludeString(expression))
                .Append(GetWithNullsDistinctString(expression.Index))
                .Append(GetWithIndexStorageParameters(expression))
                .Append(GetTablespace(expression))
                .Append(GetFilter(expression));

            AppendSqlStatementEndToken(result);

            return result.ToString();
        }

        public override string Generate(DeleteIndexExpression expression)
        {
            var quotedSchema = Quoter.QuoteSchemaName(expression.Index.SchemaName);
            var quotedIndex = Quoter.QuoteIndexName(expression.Index.Name);
            var indexName = string.IsNullOrEmpty(quotedSchema) ? quotedIndex : $"{quotedSchema}.{quotedIndex}";
            return FormatStatement("DROP INDEX {0}", indexName);
        }

        public override string Generate(InsertDataExpression expression)
        {
            var result = new StringBuilder();
            foreach (var row in expression.Rows)
            {
                var columnNames = new List<string>();
                var columnData = new List<object>();
                foreach (var item in row)
                {
                    columnNames.Add(item.Key);
                    columnData.Add(item.Value);
                }

                var columns = GetColumnList(columnNames);
                var data = GetDataList(columnData);
                result.AppendFormat("INSERT INTO {0} ({1}){3} VALUES ({2})",
                    Quoter.QuoteTableName(expression.TableName, expression.SchemaName),
                    columns,
                    data,
                    GetOverridingIdentityValuesString(expression));

                AppendSqlStatementEndToken(result);
            }

            return result.ToString();
        }

        public override string Generate(AlterDefaultConstraintExpression expression)
        {
            return FormatStatement(
                "ALTER TABLE {0} ALTER {1} DROP DEFAULT, ALTER {1} {2}",
                Quoter.QuoteTableName(expression.TableName, expression.SchemaName),
                Quoter.QuoteColumnName(expression.ColumnName),
                ((PostgresColumn)Column).FormatAlterDefaultValue(expression.ColumnName, expression.DefaultValue));
        }

        public override string Generate(AlterSchemaExpression expression)
        {
            return FormatStatement("ALTER TABLE {0} SET SCHEMA {1}", Quoter.QuoteTableName(expression.TableName, expression.SourceSchemaName), Quoter.QuoteSchemaName(expression.DestinationSchemaName));
        }

        public override string Generate(DeleteDefaultConstraintExpression expression)
        {
            return FormatStatement("ALTER TABLE {0} ALTER {1} DROP DEFAULT", Quoter.QuoteTableName(expression.TableName, expression.SchemaName), Quoter.Quote(expression.ColumnName));
        }

        public override string Generate(DeleteConstraintExpression expression)
        {
            return FormatStatement("ALTER TABLE {0} DROP CONSTRAINT {1}", Quoter.QuoteTableName(expression.Constraint.TableName, expression.Constraint.SchemaName), Quoter.Quote(expression.Constraint.ConstraintName));
        }

        public override string Generate(CreateConstraintExpression expression)
        {
            var constraintType = (expression.Constraint.IsPrimaryKeyConstraint) ? "PRIMARY KEY" : "UNIQUE";

            string[] columns = new string[expression.Constraint.Columns.Count];

            for (int i = 0; i < expression.Constraint.Columns.Count; i++)
            {
                columns[i] = Quoter.QuoteColumnName(expression.Constraint.Columns.ElementAt(i));
            }

            return FormatStatement(
                "ALTER TABLE {0} ADD CONSTRAINT {1} {2} ({3})",
                Quoter.QuoteTableName(expression.Constraint.TableName, expression.Constraint.SchemaName),
                Quoter.QuoteConstraintName(expression.Constraint.ConstraintName),
                constraintType,
                string.Join(", ", columns));
        }

        protected string GetColumnList(IEnumerable<string> columns)
        {
            var result = "";
            foreach (var column in columns)
            {
                result += Quoter.QuoteColumnName(column) + ",";
            }
            return result.TrimEnd(',');
        }

        protected string GetDataList(List<object> data)
        {
            var result = "";
            foreach (var column in data)
            {
                result += Quoter.QuoteValue(column) + ",";
            }
            return result.TrimEnd(',');
        }

        public override string Generate(CreateSequenceExpression expression)
        {
            var result = new StringBuilder("CREATE SEQUENCE ");
            var seq = expression.Sequence;
            result.AppendFormat(Quoter.QuoteSequenceName(seq.Name, seq.SchemaName));

            if (seq.Increment.HasValue)
            {
                result.AppendFormat(" INCREMENT BY {0}", seq.Increment);
            }

            if (seq.MinValue.HasValue)
            {
                result.AppendFormat(" MINVALUE {0}", seq.MinValue);
            }

            if (seq.MaxValue.HasValue)
            {
                result.AppendFormat(" MAXVALUE {0}", seq.MaxValue);
            }

            if (seq.StartWith.HasValue)
            {
                result.AppendFormat(" START WITH {0}", seq.StartWith);
            }

            const long MINIMUM_CACHE_VALUE = 2;
            if (seq.Cache.HasValue)
            {
                if (seq.Cache.Value < MINIMUM_CACHE_VALUE)
                {
                    return CompatibilityMode.HandleCompatibility("Cache size must be greater than 1; if you intended to disable caching, set Cache to null.");
                }
                result.AppendFormat(" CACHE {0}", seq.Cache);
            }
            else
            {
                result.Append(" CACHE 1");
            }

            if (seq.Cycle)
            {
                result.Append(" CYCLE");
            }

            AppendSqlStatementEndToken(result);

            return result.ToString();
        }

        protected virtual string GetOverridingIdentityValuesString(InsertDataExpression expression)
        {
            if (!expression.AdditionalFeatures.ContainsKey(PostgresExtensions.OverridingIdentityValues))
            {
                return string.Empty;
            }

            throw new NotSupportedException("The current version doesn't support OVERRIDING {SYSTEM|USER} VALUE. Please use Postgres 10+.");
        }
    }
}<|MERGE_RESOLUTION|>--- conflicted
+++ resolved
@@ -93,60 +93,18 @@
 
         public override string Generate(DeleteSchemaExpression expression)
         {
-<<<<<<< HEAD
-            return string.Format("DROP SCHEMA {0};", Quoter.QuoteSchemaName(expression.SchemaName));
-        }
-
-        public override string Generate(CreateTableExpression expression)
-        {
-            if (expression.Columns.Any(x => x.Expression != null && !x.ExpressionStored))
-            {
-                CompatibilityMode.HandleCompatibility("Virtual computed columns are not supported");
-            }
-            var createStatement = new StringBuilder();
-            createStatement.AppendFormat(
-                CreateTable,
-                Quoter.QuoteTableName(expression.TableName, expression.SchemaName),
-                Column.Generate(expression.Columns, Quoter.Quote(expression.TableName)));
-            var descriptionStatement = DescriptionGenerator.GenerateDescriptionStatements(expression)
-                ?.ToList();
-            createStatement.Append(";");
-
-            if (descriptionStatement != null && descriptionStatement.Count != 0)
-            {
-                createStatement.Append(string.Join(";", descriptionStatement.ToArray()));
-                createStatement.Append(";");
-            }
-            return createStatement.ToString();
-=======
             return FormatStatement(DropSchema, Quoter.QuoteSchemaName(expression.SchemaName));
->>>>>>> 0c9d4830
         }
 
         public override string Generate(AlterColumnExpression expression)
         {
-            if (expression.Column.Expression != null && !expression.Column.ExpressionStored)
-            {
-                CompatibilityMode.HandleCompatibility("Virtual computed columns are not supported");
-            }
             var alterStatement = new StringBuilder();
             alterStatement.AppendFormat(
                 AlterColumn,
                 Quoter.QuoteTableName(expression.TableName, expression.SchemaName),
                 ((PostgresColumn)Column).GenerateAlterClauses(expression.Column));
 
-<<<<<<< HEAD
-        public override string Generate(CreateColumnExpression expression)
-        {
-            if (expression.Column.Expression != null && !expression.Column.ExpressionStored)
-            {
-                CompatibilityMode.HandleCompatibility("Virtual computed columns are not supported");
-            }
-            var createStatement = new StringBuilder();
-            createStatement.Append(base.Generate(expression));
-=======
             AppendSqlStatementEndToken(alterStatement);
->>>>>>> 0c9d4830
 
             var descriptionStatement = DescriptionGenerator.GenerateDescriptionStatement(expression);
 
