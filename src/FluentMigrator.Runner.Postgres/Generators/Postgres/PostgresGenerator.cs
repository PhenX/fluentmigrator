--- conflicted
+++ resolved
@@ -108,19 +108,6 @@
             return FormatStatement(DropSchema, Quoter.QuoteSchemaName(expression.SchemaName));
         }
 
-<<<<<<< HEAD
-        /// <inheritdoc />
-=======
-        public override string Generate(CreateTableExpression expression)
-        {
-            if (expression.Columns.Any(x => x.Expression != null && !x.ExpressionStored))
-            {
-                CompatibilityMode.HandleCompatibility("Virtual computed columns are not supported");
-            }
-            return base.Generate(expression);
-        }
-
->>>>>>> 5839adb4
         public override string Generate(AlterColumnExpression expression)
         {
             if (expression.Column.Expression != null && !expression.Column.ExpressionStored)
@@ -146,19 +133,7 @@
             return alterStatement.ToString();
         }
 
-<<<<<<< HEAD
-        /// <inheritdoc />
-=======
-        public override string Generate(CreateColumnExpression expression)
-        {
-            if (expression.Column.Expression != null && !expression.Column.ExpressionStored)
-            {
-                CompatibilityMode.HandleCompatibility("Virtual computed columns are not supported");
-            }
-            return base.Generate(expression);
-        }
-
->>>>>>> 5839adb4
+        /// <inheritdoc />
         public override string Generate(CreateForeignKeyExpression expression)
         {
             var primaryColumns = GetColumnList(expression.ForeignKey.PrimaryColumns);
