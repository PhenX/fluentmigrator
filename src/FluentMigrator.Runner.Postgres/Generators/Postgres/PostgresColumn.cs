--- conflicted
+++ resolved
@@ -30,19 +30,6 @@
 {
     internal class PostgresColumn : ColumnBase<IPostgresTypeMap>
     {
-<<<<<<< HEAD
-        [Obsolete]
-        public PostgresColumn([NotNull] PostgresQuoter quoter)
-            : this(quoter, new PostgresTypeMap())
-        {
-            // Note: While Postgres 10.0 introduced the ability to use ICU collations rather than depending on host OS implementations,
-            // the syntax for collation requires specifying a type.  Therefore, FormatAlterType handles collation as well.
-            // todo: handle virtual columns
-            AlterClauseOrder = new List<Func<ColumnDefinition, string>> { FormatAlterType, FormatAlterNullable };
-        }
-
-=======
->>>>>>> f159e342
         /// <summary>
         /// Initializes a new instance of the <see cref="PostgresColumn"/> class.
         /// </summary>
