#region License
//
// Copyright (c) 2018, Fluent Migrator Project
//
// Licensed under the Apache License, Version 2.0 (the "License");
// you may not use this file except in compliance with the License.
// You may obtain a copy of the License at
//
//   http://www.apache.org/licenses/LICENSE-2.0
//
// Unless required by applicable law or agreed to in writing, software
// distributed under the License is distributed on an "AS IS" BASIS,
// WITHOUT WARRANTIES OR CONDITIONS OF ANY KIND, either express or implied.
// See the License for the specific language governing permissions and
// limitations under the License.
//
#endregion

<<<<<<< HEAD
using System;
using System.Collections.Generic;
using System.Linq;
using System.Text;

=======
using FluentMigrator.Generation;
>>>>>>> fe72ea2f
using FluentMigrator.Infrastructure.Extensions;
using FluentMigrator.Model;
using FluentMigrator.Runner.Generators.Base;

namespace FluentMigrator.Runner.Generators.DB2
{

    internal class Db2Column : ColumnBase<Db2TypeMap>
    {
        public Db2Column(IQuoter quoter)
            : base(new Db2TypeMap(), quoter)
        {
<<<<<<< HEAD
            ClauseOrder = new List<Func<ColumnDefinition, string>> { FormatString, FormatType, FormatNullable, FormatDefaultValue, FormatIdentity };
            AlterClauseOrder = new List<Func<ColumnDefinition, string>> { FormatType, FormatNullable, FormatDefaultValue, FormatIdentity };
=======
            ClauseOrder = new List<Func<ColumnDefinition, string>> { FormatString, FormatType, FormatCCSID, FormatExpression, FormatNullable, FormatDefaultValue, FormatIdentity };
            AlterClauseOrder = new List<Func<ColumnDefinition, string>> { FormatType, FormatCCSID, FormatExpression, FormatNullable, FormatDefaultValue, FormatIdentity };
>>>>>>> fe72ea2f
        }

        public List<Func<ColumnDefinition, string>> AlterClauseOrder { get; set; }

        public string FormatAlterDefaultValue(string column, object defaultValue)
        {
            return Quoter.QuoteValue(defaultValue);
        }

        public string GenerateAlterClause(ColumnDefinition column)
        {
            if (column.IsIdentity)
            {
                throw new NotSupportedException("Altering an identity column is not supported.");
            }

            var alterClauses = AlterClauseOrder.Aggregate(new StringBuilder(), (acc, newRow) =>
            {
                var clause = newRow(column);
                if (acc.Length == 0)
                {
                    acc.Append(newRow(column));
                }
                else if (!string.IsNullOrEmpty(clause))
                {
                    acc.Append(clause.PadLeft(clause.Length + 1));
                }

                return acc;
            });

            return string.Format(
                "ALTER COLUMN {0} SET DATA TYPE {1}",
                Quoter.QuoteColumnName(column.Name),
                alterClauses);
        }

        protected override string FormatDefaultValue(ColumnDefinition column)
        {
            var isCreate = column.GetAdditionalFeature("IsCreateColumn", false);

            if (isCreate && (column.DefaultValue is ColumnDefinition.UndefinedDefaultValue))
            {
                return "DEFAULT";
            }

            if (column.DefaultValue is ColumnDefinition.UndefinedDefaultValue)
            {
                return string.Empty;
            }

            var method = Quoter.QuoteValue(column.DefaultValue);
            if (string.IsNullOrEmpty(method))
            {
                return string.Empty;
            }

            return "DEFAULT " + method;
        }

        protected override string FormatIdentity(ColumnDefinition column)
        {
            return column.IsIdentity ? "GENERATED ALWAYS AS IDENTITY" : string.Empty;
        }

        protected override string FormatNullable(ColumnDefinition column)
        {
            if (column.IsNullable.HasValue && column.IsNullable.Value)
            {
                return string.Empty;
            }

            return "NOT NULL";
        }
    }
}<|MERGE_RESOLUTION|>--- conflicted
+++ resolved
@@ -16,34 +16,25 @@
 //
 #endregion
 
-<<<<<<< HEAD
 using System;
 using System.Collections.Generic;
 using System.Linq;
 using System.Text;
 
-=======
 using FluentMigrator.Generation;
->>>>>>> fe72ea2f
 using FluentMigrator.Infrastructure.Extensions;
 using FluentMigrator.Model;
 using FluentMigrator.Runner.Generators.Base;
 
 namespace FluentMigrator.Runner.Generators.DB2
 {
-
     internal class Db2Column : ColumnBase<Db2TypeMap>
     {
         public Db2Column(IQuoter quoter)
             : base(new Db2TypeMap(), quoter)
         {
-<<<<<<< HEAD
-            ClauseOrder = new List<Func<ColumnDefinition, string>> { FormatString, FormatType, FormatNullable, FormatDefaultValue, FormatIdentity };
-            AlterClauseOrder = new List<Func<ColumnDefinition, string>> { FormatType, FormatNullable, FormatDefaultValue, FormatIdentity };
-=======
-            ClauseOrder = new List<Func<ColumnDefinition, string>> { FormatString, FormatType, FormatCCSID, FormatExpression, FormatNullable, FormatDefaultValue, FormatIdentity };
-            AlterClauseOrder = new List<Func<ColumnDefinition, string>> { FormatType, FormatCCSID, FormatExpression, FormatNullable, FormatDefaultValue, FormatIdentity };
->>>>>>> fe72ea2f
+            ClauseOrder = new List<Func<ColumnDefinition, string>> { FormatString, FormatType, FormatExpression, FormatNullable, FormatDefaultValue, FormatIdentity };
+            AlterClauseOrder = new List<Func<ColumnDefinition, string>> { FormatType, FormatExpression, FormatNullable, FormatDefaultValue, FormatIdentity };
         }
 
         public List<Func<ColumnDefinition, string>> AlterClauseOrder { get; set; }
