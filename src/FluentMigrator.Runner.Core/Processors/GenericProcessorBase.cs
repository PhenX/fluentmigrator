#region License

// Copyright (c) 2007-2018, Sean Chambers <schambers80@gmail.com>
//
// Licensed under the Apache License, Version 2.0 (the "License");
// you may not use this file except in compliance with the License.
// You may obtain a copy of the License at
//
// http://www.apache.org/licenses/LICENSE-2.0
//
// Unless required by applicable law or agreed to in writing, software
// distributed under the License is distributed on an "AS IS" BASIS,
// WITHOUT WARRANTIES OR CONDITIONS OF ANY KIND, either express or implied.
// See the License for the specific language governing permissions and
// limitations under the License.

#endregion

using System;
using System.Data;
using System.Data.Common;
using System.Diagnostics;

using FluentMigrator.Runner.Initialization;

using JetBrains.Annotations;

using Microsoft.Extensions.Logging;

namespace FluentMigrator.Runner.Processors
{
    public abstract class GenericProcessorBase : ProcessorBase
    {
        [NotNull, ItemNotNull]
        private readonly Lazy<DbProviderFactory> _dbProviderFactory;

<<<<<<< HEAD
        [NotNull, ItemNotNull]
        private readonly Lazy<DbConnection> _lazyConnection;
=======
        [NotNull, ItemCanBeNull]
        private readonly Lazy<IDbConnection> _lazyConnection;

        [CanBeNull]
        private IDbConnection _connection;

        private bool _disposed = false;

        [Obsolete]
        protected GenericProcessorBase(
            IDbConnection connection,
            IDbFactory factory,
            IMigrationGenerator generator,
            IAnnouncer announcer,
            [NotNull] IMigrationProcessorOptions options)
            : base(generator, announcer, options)
        {
            _dbProviderFactory = new Lazy<DbProviderFactory>(() => (factory as DbFactoryBase)?.Factory);

            // Set the connection string, because it cannot be set by
            // the base class (due to the missing information)
            Options.ConnectionString = connection?.ConnectionString;

            // Prefetch connectionstring as after opening the security info could no longer be present
            // for instance on sql server
            _connectionString = connection?.ConnectionString;

            Factory = factory;

            _lazyConnection = new Lazy<IDbConnection>(() => connection);
        }
>>>>>>> e82aafa2

        protected GenericProcessorBase(
            [NotNull] Func<DbProviderFactory> factoryAccessor,
            [NotNull] IMigrationGenerator generator,
            [NotNull] ILogger logger,
            [NotNull] ProcessorOptions options,
            [NotNull] IConnectionStringAccessor connectionStringAccessor)
            : base(generator, logger, options)
        {
            _dbProviderFactory = new Lazy<DbProviderFactory>(factoryAccessor);

            var connectionString = connectionStringAccessor.ConnectionString;

            _lazyConnection = new Lazy<DbConnection>(
                () =>
                {
                    var connection = DbProviderFactory.CreateConnection();
                    Debug.Assert(connection != null, nameof(Connection) + " != null");
                    connection.ConnectionString = connectionString;
                    connection.Open();
                    return connection;
                });
        }

        [NotNull]
        public DbConnection Connection => _lazyConnection.Value;

        [CanBeNull]
        public DbTransaction Transaction { get; protected set; }

        [NotNull]
        protected DbProviderFactory DbProviderFactory => _dbProviderFactory.Value;

        protected virtual void EnsureConnectionIsOpen()
        {
            if (Connection.State != ConnectionState.Open)
            {
                Connection.Open();
            }
        }

        protected virtual void EnsureConnectionIsClosed()
        {
            if (_lazyConnection.IsValueCreated && Connection.State != ConnectionState.Closed)
            {
                Connection.Close();
            }
        }

        public override void BeginTransaction()
        {
            if (Transaction != null) return;

            EnsureConnectionIsOpen();

            Logger.LogSay("Beginning Transaction");

            Transaction = Connection.BeginTransaction();
        }

        public override void RollbackTransaction()
        {
            if (Transaction == null) return;

            Logger.LogSay("Rolling back transaction");
            Transaction.Rollback();
            Transaction.Dispose();
            WasCommitted = true;
            Transaction = null;
        }

        public override void CommitTransaction()
        {
            if (Transaction == null) return;

            Logger.LogSay("Committing Transaction");
            Transaction.Commit();
            Transaction.Dispose();
            WasCommitted = true;
            Transaction = null;
        }

        protected override void Dispose(bool isDisposing)
        {
            if (!isDisposing || _disposed)
                return;

            _disposed = true;

            RollbackTransaction();
            EnsureConnectionIsClosed();
            if (_lazyConnection.IsValueCreated)
            {
                Connection.Dispose();
            }
        }

        protected virtual DbCommand CreateCommand(string commandText)
        {
            return CreateCommand(commandText, Connection, Transaction);
        }

        protected virtual DbCommand CreateCommand(string commandText, DbConnection connection, DbTransaction transaction)
        {
            var result = DbProviderFactory.CreateCommand();
            Debug.Assert(result != null, nameof(result) + " != null");
            result.Connection = connection;
            if (transaction != null)
                result.Transaction = transaction;
            result.CommandText = commandText;

            if (Options.Timeout != null)
            {
                result.CommandTimeout = (int)Options.Timeout.Value.TotalSeconds;
            }

            return result;
        }
    }
}<|MERGE_RESOLUTION|>--- conflicted
+++ resolved
@@ -34,42 +34,10 @@
         [NotNull, ItemNotNull]
         private readonly Lazy<DbProviderFactory> _dbProviderFactory;
 
-<<<<<<< HEAD
         [NotNull, ItemNotNull]
         private readonly Lazy<DbConnection> _lazyConnection;
-=======
-        [NotNull, ItemCanBeNull]
-        private readonly Lazy<IDbConnection> _lazyConnection;
-
-        [CanBeNull]
-        private IDbConnection _connection;
 
         private bool _disposed = false;
-
-        [Obsolete]
-        protected GenericProcessorBase(
-            IDbConnection connection,
-            IDbFactory factory,
-            IMigrationGenerator generator,
-            IAnnouncer announcer,
-            [NotNull] IMigrationProcessorOptions options)
-            : base(generator, announcer, options)
-        {
-            _dbProviderFactory = new Lazy<DbProviderFactory>(() => (factory as DbFactoryBase)?.Factory);
-
-            // Set the connection string, because it cannot be set by
-            // the base class (due to the missing information)
-            Options.ConnectionString = connection?.ConnectionString;
-
-            // Prefetch connectionstring as after opening the security info could no longer be present
-            // for instance on sql server
-            _connectionString = connection?.ConnectionString;
-
-            Factory = factory;
-
-            _lazyConnection = new Lazy<IDbConnection>(() => connection);
-        }
->>>>>>> e82aafa2
 
         protected GenericProcessorBase(
             [NotNull] Func<DbProviderFactory> factoryAccessor,
