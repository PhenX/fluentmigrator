--- conflicted
+++ resolved
@@ -26,11 +26,7 @@
 namespace FluentMigrator.Runner.Initialization
 {
     /// <summary>
-<<<<<<< HEAD
-    /// The default implementation of <see cref="IFilteringMigrationSource"/>
-=======
     /// The default implementation of a <see cref="IFilteringMigrationSource"/>.
->>>>>>> abb737b3
     /// </summary>
     public class MigrationSource : IFilteringMigrationSource
     {
@@ -81,10 +77,7 @@
         {
             _source = source;
             _conventions = conventions;
-<<<<<<< HEAD
             _serviceProvider = serviceProvider;
-=======
->>>>>>> abb737b3
             _sourceItems = Enumerable.Empty<IMigrationSourceItem>();
         }
 
@@ -106,16 +99,6 @@
         }
 
         private IEnumerable<Type> GetMigrationTypeCandidates()
-<<<<<<< HEAD
-=======
-        {
-            return _source
-                .Assemblies.SelectMany(a => a.GetExportedTypes())
-                .Union(_sourceItems.SelectMany(i => i.MigrationTypeCandidates));
-        }
-
-        private IMigration CreateInstance(Type type)
->>>>>>> abb737b3
         {
             return _source
                 .Assemblies.SelectMany(a => a.GetExportedTypes())
