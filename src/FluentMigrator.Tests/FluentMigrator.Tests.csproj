--- conflicted
+++ resolved
@@ -99,17 +99,6 @@
     </Reference>
     <Reference Include="System.Data" />
     <Reference Include="System.Xml" />
-<<<<<<< HEAD
-=======
-    <Reference Include="xunit, Version=1.1.0.1323, Culture=neutral, PublicKeyToken=8d05b1bb7a6fdb6c, processorArchitecture=MSIL">
-      <SpecificVersion>False</SpecificVersion>
-      <HintPath>..\..\tools\xUnit\xunit.dll</HintPath>
-    </Reference>
-    <Reference Include="xunit.extensions, Version=1.1.0.1323, Culture=neutral, PublicKeyToken=8d05b1bb7a6fdb6c, processorArchitecture=MSIL">
-      <SpecificVersion>False</SpecificVersion>
-      <HintPath>..\..\tools\xUnit\xunit.extensions.dll</HintPath>
-    </Reference>
->>>>>>> b903629e
   </ItemGroup>
   <ItemGroup>
     <Compile Include="Integration\MigrationRunnerTests.cs" />
