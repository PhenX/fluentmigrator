﻿using FluentMigrator.Expressions;
using FluentMigrator.Runner.Generators;
using FluentMigrator.Runner.Generators.Jet;
using NUnit.Framework;
using NUnit.Should;

namespace FluentMigrator.Tests.Unit.Generators.Jet
{
<<<<<<< HEAD
=======
    using System.Data;
    using FluentMigrator.Expressions;
    using FluentMigrator.Runner.Generators;
    using FluentMigrator.Runner.Generators.Jet;
    using NUnit.Framework;
    using NUnit.Should;

>>>>>>> 007e9351
    public class JetAlterTableTests : BaseTableAlterTests
    {
        //ALTER TABLE table
        //{ADD {COLUMN field type[(size)] [NOT NULL] [CONSTRAINT index] |
        //CONSTRAINT multifieldindex} |
        //DROP {COLUMN field | CONSTRAINT indexname} }

        private JetGenerator _generator;

        [SetUp]
        public void SetUp()
        {
            _generator = new JetGenerator();
        }

        [Test]
        public override void CanAddColumn()
        {
            var expression = GeneratorTestHelper.GetCreateColumnExpression();

            var result = _generator.Generate(expression);
            result.ShouldBe("ALTER TABLE [TestTable1] ADD COLUMN [TestColumn1] VARCHAR(5) NOT NULL");
        }

        [Test]
        public override void CanAddDecimalColumn()
        {
            var expression = GeneratorTestHelper.GetCreateDecimalColumnExpression();

            var result = _generator.Generate(expression);

            result.ShouldBe("ALTER TABLE [TestTable1] ADD COLUMN [TestColumn1] DECIMAL(19,2) NOT NULL");
        }

        [Test]
        public override void CanCreateForeignKey()
        {
            var expression = GeneratorTestHelper.GetCreateForeignKeyExpression();

            var result = _generator.Generate(expression);
            result.ShouldBe(
                "ALTER TABLE [TestTable1] ADD CONSTRAINT [FK_Test] FOREIGN KEY ([TestColumn1]) REFERENCES [TestTable2] ([TestColumn2])");
        }

        [TestCase(Rule.SetDefault, "SET DEFAULT"), TestCase(Rule.SetNull, "SET NULL"), TestCase(Rule.Cascade, "CASCADE")]
        public void CanCreateForeignKeyWithOnUpdateOptions(Rule rule, string output) 
        {
            var expression = GeneratorTestHelper.GetCreateForeignKeyExpression();
            expression.ForeignKey.OnUpdate = rule;
            var sql = generator.Generate(expression);
            sql.ShouldBe(
                string.Format("ALTER TABLE [TestTable1] ADD CONSTRAINT [FK_Test] FOREIGN KEY ([TestColumn1]) REFERENCES [TestTable2] ([TestColumn2]) ON UPDATE {0}", output));
        }

        [TestCase(Rule.SetDefault, "SET DEFAULT"), TestCase(Rule.SetNull, "SET NULL"), TestCase(Rule.Cascade, "CASCADE")]
        public void CanCreateForeignKeyWithOnDeleteOptions(Rule rule, string output) 
        {
            var expression = GeneratorTestHelper.GetCreateForeignKeyExpression();
            expression.ForeignKey.OnDelete = rule;
            var sql = generator.Generate(expression);
            sql.ShouldBe(
                string.Format("ALTER TABLE [TestTable1] ADD CONSTRAINT [FK_Test] FOREIGN KEY ([TestColumn1]) REFERENCES [TestTable2] ([TestColumn2]) ON DELETE {0}", output));
        }

        [Test]
        public void CanCreateForeignKeyWithOnDeleteAndOnUpdateOptions() 
        {
            var expression = GeneratorTestHelper.GetCreateForeignKeyExpression();
            expression.ForeignKey.OnDelete = Rule.Cascade;
            expression.ForeignKey.OnUpdate = Rule.SetDefault;
            var sql = generator.Generate(expression);
            sql.ShouldBe(
                "ALTER TABLE [TestTable1] ADD CONSTRAINT [FK_Test] FOREIGN KEY ([TestColumn1]) REFERENCES [TestTable2] ([TestColumn2]) ON DELETE CASCADE ON UPDATE SET DEFAULT");
        }

        [Test]
        public override void CanCreateMulitColumnForeignKey()
        {
            var expression = GeneratorTestHelper.GetCreateMultiColumnForeignKeyExpression();

            var result = _generator.Generate(expression);
            result.ShouldBe(
                "ALTER TABLE [TestTable1] ADD CONSTRAINT [FK_Test] FOREIGN KEY ([TestColumn1], [TestColumn3]) REFERENCES [TestTable2] ([TestColumn2], [TestColumn4])");
        }

        [Test]
        public override void CanRenameColumn()
        {
            var expression = GeneratorTestHelper.GetRenameColumnExpression();
            var result = _generator.Generate(expression);
            result.ShouldBe(string.Empty);
        }

        [Test]
        public void CanRenameColumnInStrictMode()
        {
            var expression = GeneratorTestHelper.GetRenameColumnExpression();
            _generator.compatabilityMode = Runner.CompatabilityMode.STRICT;
            Assert.Throws<DatabaseOperationNotSupportedException>(() => _generator.Generate(expression));
        }

        [Test]
        public override void CanRenameTable()
        {
            var expression = GeneratorTestHelper.GetRenameColumnExpression();
            var result = _generator.Generate(expression);
            result.ShouldBe(string.Empty);
        }

        [Test]
        public void CanRenameTableInStrictMode()
        {
            var expression = GeneratorTestHelper.GetRenameColumnExpression();
            _generator.compatabilityMode = Runner.CompatabilityMode.STRICT;
            Assert.Throws<DatabaseOperationNotSupportedException>(() => _generator.Generate(expression));
        }

        [Test]
        public override void CanAlterColumn()
        {
            var expression = GeneratorTestHelper.GetAlterColumnExpression();

            var sql = _generator.Generate(expression);

            sql.ShouldBe("ALTER TABLE [TestTable1] ALTER COLUMN [TestColumn1] VARCHAR(20) NOT NULL");
        }

        [Test]
        public override void CanCreateAutoIncrementColumn()
        {
            var expression = GeneratorTestHelper.GetAlterColumnAddAutoIncrementExpression();

            var sql = _generator.Generate(expression);

            sql.ShouldBe("ALTER TABLE [TestTable1] ALTER COLUMN [TestColumn1] COUNTER NOT NULL");
        }

        [Test]
        public override void CanAlterSchema()
        {
            var expression = new AlterSchemaExpression();
            var result = _generator.Generate(expression);
            result.ShouldBe(string.Empty);
        }

        [Test]
        public void CanAlterSchemaInStrictMode()
        {
            _generator.compatabilityMode = Runner.CompatabilityMode.STRICT;
            Assert.Throws<DatabaseOperationNotSupportedException>(() => _generator.Generate(new CreateSchemaExpression()));
        }

        [Test]
        public void CanCreateMultiColmnNamedUniqueConstraint()
        {
            var expression = GeneratorTestHelper.GetCreateMultiColumnNamedUniqueConstraintExpression();
            var result = _generator.Generate(expression);
            result.ShouldBe("ALTER TABLE [TestTable1] ADD CONSTRAINT [TESTUNIQUECONSTRAINT] UNIQUE ([TestColumn1], [TestColumn2])");
        }
    }
}<|MERGE_RESOLUTION|>--- conflicted
+++ resolved
@@ -1,4 +1,5 @@
-﻿using FluentMigrator.Expressions;
+﻿using System.Data;
+using FluentMigrator.Expressions;
 using FluentMigrator.Runner.Generators;
 using FluentMigrator.Runner.Generators.Jet;
 using NUnit.Framework;
@@ -6,16 +7,6 @@
 
 namespace FluentMigrator.Tests.Unit.Generators.Jet
 {
-<<<<<<< HEAD
-=======
-    using System.Data;
-    using FluentMigrator.Expressions;
-    using FluentMigrator.Runner.Generators;
-    using FluentMigrator.Runner.Generators.Jet;
-    using NUnit.Framework;
-    using NUnit.Should;
-
->>>>>>> 007e9351
     public class JetAlterTableTests : BaseTableAlterTests
     {
         //ALTER TABLE table
@@ -65,7 +56,7 @@
         {
             var expression = GeneratorTestHelper.GetCreateForeignKeyExpression();
             expression.ForeignKey.OnUpdate = rule;
-            var sql = generator.Generate(expression);
+            var sql = _generator.Generate(expression);
             sql.ShouldBe(
                 string.Format("ALTER TABLE [TestTable1] ADD CONSTRAINT [FK_Test] FOREIGN KEY ([TestColumn1]) REFERENCES [TestTable2] ([TestColumn2]) ON UPDATE {0}", output));
         }
@@ -75,7 +66,7 @@
         {
             var expression = GeneratorTestHelper.GetCreateForeignKeyExpression();
             expression.ForeignKey.OnDelete = rule;
-            var sql = generator.Generate(expression);
+            var sql = _generator.Generate(expression);
             sql.ShouldBe(
                 string.Format("ALTER TABLE [TestTable1] ADD CONSTRAINT [FK_Test] FOREIGN KEY ([TestColumn1]) REFERENCES [TestTable2] ([TestColumn2]) ON DELETE {0}", output));
         }
@@ -86,7 +77,7 @@
             var expression = GeneratorTestHelper.GetCreateForeignKeyExpression();
             expression.ForeignKey.OnDelete = Rule.Cascade;
             expression.ForeignKey.OnUpdate = Rule.SetDefault;
-            var sql = generator.Generate(expression);
+            var sql = _generator.Generate(expression);
             sql.ShouldBe(
                 "ALTER TABLE [TestTable1] ADD CONSTRAINT [FK_Test] FOREIGN KEY ([TestColumn1]) REFERENCES [TestTable2] ([TestColumn2]) ON DELETE CASCADE ON UPDATE SET DEFAULT");
         }
