--- conflicted
+++ resolved
@@ -52,14 +52,11 @@
 			get { return UNIQUEINDEXNAME; }
 		}
 
-<<<<<<< HEAD
         public string DescriptionColumnName
         {
             get { return DESCRIPTIONCOLUMNNAME; }
         }
-    }
-=======
+
 	    public bool OwnsSchema { get; set; }
 	}
->>>>>>> 03126e49
 }
