#region License
// Copyright (c) 2018, Fluent Migrator Project
//
// Licensed under the Apache License, Version 2.0 (the "License");
// you may not use this file except in compliance with the License.
// You may obtain a copy of the License at
//
// http://www.apache.org/licenses/LICENSE-2.0
//
// Unless required by applicable law or agreed to in writing, software
// distributed under the License is distributed on an "AS IS" BASIS,
// WITHOUT WARRANTIES OR CONDITIONS OF ANY KIND, either express or implied.
// See the License for the specific language governing permissions and
// limitations under the License.
#endregion

using System;
using System.ComponentModel.DataAnnotations;
using System.Linq;
using System.IO;

using FluentMigrator.Infrastructure;

using JetBrains.Annotations;

namespace FluentMigrator.Expressions
{
    /// <summary>
    /// Expression to execute an embedded SQL script
    /// </summary>
    public sealed class ExecuteEmbeddedSqlScriptExpression : ExecuteEmbeddedSqlScriptExpressionBase
    {
<<<<<<< HEAD
        [NotNull]
        private readonly IEmbeddedResourceProvider _embeddedResourceProvider;
=======
        [CanBeNull]
        private readonly IReadOnlyCollection<IEmbeddedResourceProvider> _embeddedResourceProviders;
>>>>>>> abb737b3

        /// <summary>
        /// Initializes a new instance of the <see cref="ExecuteEmbeddedSqlScriptExpression"/> class.
        /// </summary>
<<<<<<< HEAD
        /// <param name="embeddedResourceProvider">The embedded resource provider</param>
        public ExecuteEmbeddedSqlScriptExpression([NotNull] IEmbeddedResourceProvider embeddedResourceProvider)
=======
        [Obsolete]
        public ExecuteEmbeddedSqlScriptExpression()
        {
        }

        /// <summary>
        /// Initializes a new instance of the <see cref="ExecuteEmbeddedSqlScriptExpression"/> class.
        /// </summary>
        /// <param name="embeddedResourceProviders">The embedded resource providers</param>
        public ExecuteEmbeddedSqlScriptExpression([NotNull] IEnumerable<IEmbeddedResourceProvider> embeddedResourceProviders)
>>>>>>> abb737b3
        {
            _embeddedResourceProviders = embeddedResourceProviders.ToList();
        }

        /// <summary>
<<<<<<< HEAD
=======
        /// Initializes a new instance of the <see cref="ExecuteEmbeddedSqlScriptExpression"/> class.
        /// </summary>
        /// <param name="assemblyCollection">The collection of assemblies to be searched for the resources</param>
        [Obsolete]
        public ExecuteEmbeddedSqlScriptExpression([NotNull] IAssemblyCollection assemblyCollection)
        {
            MigrationAssemblies = assemblyCollection;
            _embeddedResourceProviders = new IEmbeddedResourceProvider[]
            {
                new DefaultEmbeddedResourceProvider(assemblyCollection),
            };
        }

        /// <summary>
>>>>>>> abb737b3
        /// Gets or sets the SQL script name
        /// </summary>
        [Required(ErrorMessageResourceType = typeof(ErrorMessages), ErrorMessageResourceName = nameof(ErrorMessages.SqlScriptCannotBeNullOrEmpty))]
        public string SqlScript { get; set; }

        /// <inheritdoc />
        public override void ExecuteWith(IMigrationProcessor processor)
        {
<<<<<<< HEAD
            var resourceNames = _embeddedResourceProvider.GetEmbeddedResources().ToList();
=======
            List<(string name, Assembly assembly)> resourceNames;
#pragma warning disable 612
            if (MigrationAssemblies != null)
            {
                resourceNames = MigrationAssemblies.GetManifestResourceNames()
                    .Select(item => (name: item.Name, assembly: item.Assembly))
                    .ToList();
#pragma warning restore 612
            }
            else if (_embeddedResourceProviders != null)
            {
                resourceNames = _embeddedResourceProviders
                    .SelectMany(x => x.GetEmbeddedResources())
                    .Distinct()
                    .ToList();
            }
            else
            {
#pragma warning disable 612
                throw new InvalidOperationException($"The caller forgot to set the {nameof(MigrationAssemblies)} property.");
#pragma warning restore 612
            }

>>>>>>> abb737b3
            var embeddedResourceNameWithAssembly = GetQualifiedResourcePath(resourceNames, SqlScript);
            string sqlText;

            var stream = embeddedResourceNameWithAssembly
                .assembly.GetManifestResourceStream(embeddedResourceNameWithAssembly.name);
            if (stream == null)
            {
                throw new InvalidOperationException(
                    $"The ressource {embeddedResourceNameWithAssembly.name} couldn't be found in {embeddedResourceNameWithAssembly.assembly.FullName}");
            }

            using (stream)
            using (var reader = new StreamReader(stream))
            {
                sqlText = reader.ReadToEnd();
            }

            Execute(processor, sqlText);
        }

        /// <inheritdoc />
        public override string ToString()
        {
            return base.ToString() + SqlScript;
        }
    }
}<|MERGE_RESOLUTION|>--- conflicted
+++ resolved
@@ -15,6 +15,7 @@
 #endregion
 
 using System;
+using System.Collections.Generic;
 using System.ComponentModel.DataAnnotations;
 using System.Linq;
 using System.IO;
@@ -30,54 +31,19 @@
     /// </summary>
     public sealed class ExecuteEmbeddedSqlScriptExpression : ExecuteEmbeddedSqlScriptExpressionBase
     {
-<<<<<<< HEAD
         [NotNull]
-        private readonly IEmbeddedResourceProvider _embeddedResourceProvider;
-=======
-        [CanBeNull]
         private readonly IReadOnlyCollection<IEmbeddedResourceProvider> _embeddedResourceProviders;
->>>>>>> abb737b3
-
-        /// <summary>
-        /// Initializes a new instance of the <see cref="ExecuteEmbeddedSqlScriptExpression"/> class.
-        /// </summary>
-<<<<<<< HEAD
-        /// <param name="embeddedResourceProvider">The embedded resource provider</param>
-        public ExecuteEmbeddedSqlScriptExpression([NotNull] IEmbeddedResourceProvider embeddedResourceProvider)
-=======
-        [Obsolete]
-        public ExecuteEmbeddedSqlScriptExpression()
-        {
-        }
 
         /// <summary>
         /// Initializes a new instance of the <see cref="ExecuteEmbeddedSqlScriptExpression"/> class.
         /// </summary>
         /// <param name="embeddedResourceProviders">The embedded resource providers</param>
         public ExecuteEmbeddedSqlScriptExpression([NotNull] IEnumerable<IEmbeddedResourceProvider> embeddedResourceProviders)
->>>>>>> abb737b3
         {
             _embeddedResourceProviders = embeddedResourceProviders.ToList();
         }
 
         /// <summary>
-<<<<<<< HEAD
-=======
-        /// Initializes a new instance of the <see cref="ExecuteEmbeddedSqlScriptExpression"/> class.
-        /// </summary>
-        /// <param name="assemblyCollection">The collection of assemblies to be searched for the resources</param>
-        [Obsolete]
-        public ExecuteEmbeddedSqlScriptExpression([NotNull] IAssemblyCollection assemblyCollection)
-        {
-            MigrationAssemblies = assemblyCollection;
-            _embeddedResourceProviders = new IEmbeddedResourceProvider[]
-            {
-                new DefaultEmbeddedResourceProvider(assemblyCollection),
-            };
-        }
-
-        /// <summary>
->>>>>>> abb737b3
         /// Gets or sets the SQL script name
         /// </summary>
         [Required(ErrorMessageResourceType = typeof(ErrorMessages), ErrorMessageResourceName = nameof(ErrorMessages.SqlScriptCannotBeNullOrEmpty))]
@@ -86,33 +52,7 @@
         /// <inheritdoc />
         public override void ExecuteWith(IMigrationProcessor processor)
         {
-<<<<<<< HEAD
-            var resourceNames = _embeddedResourceProvider.GetEmbeddedResources().ToList();
-=======
-            List<(string name, Assembly assembly)> resourceNames;
-#pragma warning disable 612
-            if (MigrationAssemblies != null)
-            {
-                resourceNames = MigrationAssemblies.GetManifestResourceNames()
-                    .Select(item => (name: item.Name, assembly: item.Assembly))
-                    .ToList();
-#pragma warning restore 612
-            }
-            else if (_embeddedResourceProviders != null)
-            {
-                resourceNames = _embeddedResourceProviders
-                    .SelectMany(x => x.GetEmbeddedResources())
-                    .Distinct()
-                    .ToList();
-            }
-            else
-            {
-#pragma warning disable 612
-                throw new InvalidOperationException($"The caller forgot to set the {nameof(MigrationAssemblies)} property.");
-#pragma warning restore 612
-            }
-
->>>>>>> abb737b3
+            var resourceNames = _embeddedResourceProviders.SelectMany(p => p.GetEmbeddedResources()).Distinct().ToList();
             var embeddedResourceNameWithAssembly = GetQualifiedResourcePath(resourceNames, SqlScript);
             string sqlText;
 
