#region License
// Copyright (c) 2018, Fluent Migrator Project
//
// Licensed under the Apache License, Version 2.0 (the "License");
// you may not use this file except in compliance with the License.
// You may obtain a copy of the License at
//
// http://www.apache.org/licenses/LICENSE-2.0
//
// Unless required by applicable law or agreed to in writing, software
// distributed under the License is distributed on an "AS IS" BASIS,
// WITHOUT WARRANTIES OR CONDITIONS OF ANY KIND, either express or implied.
// See the License for the specific language governing permissions and
// limitations under the License.
#endregion

using System;
using System.Collections.Generic;
using System.IO;
using System.Linq;
using System.Reflection;

using FluentMigrator.Expressions;
using FluentMigrator.Infrastructure;

using JetBrains.Annotations;

namespace FluentMigrator
{
    /// <summary>
    /// Migration that automatically uses embedded SQL scripts depending on the database type name
    /// </summary>
    /// <remarks>
    /// The embedded SQL scripts must end in <c>Scripts.{Direction}.{Version}_{DerivedTypeName}_{DatabaseType}.sql</c>.
    /// <para>The <c>{Direction}</c> can be <c>Up</c> or <c>Down</c>.</para>
    /// <para>The <c>{Version}</c> is the migration version.</para>
    /// <para>The <c>{DerivedTypeName}</c> is the name of the type derived from <see cref="AutoScriptMigration"/>.</para>
    /// <para>The <c>{DatabaseType}</c> is the database type name. For SQL Server 2016, the variants <c>SqlServer2016</c>,
    /// <c>SqlServer</c>, and <c>Generic</c> will be tested.</para>
    /// <para>The behavior may be overriden by providing a custom <c>FluentMigrator.Runner.Conventions.IAutoNameConvention</c>.</para>
    /// </remarks>
    public abstract class AutoScriptMigration : MigrationBase
    {
<<<<<<< HEAD
=======
        [CanBeNull]
        private readonly IEmbeddedResourceProvider _embeddedResourceProvider;

        [Obsolete]
        protected AutoScriptMigration()
        {
        }

        protected AutoScriptMigration([NotNull] IEmbeddedResourceProvider embeddedResourceProvider)
        {
            _embeddedResourceProvider = embeddedResourceProvider;
        }

>>>>>>> 7981aa46
        /// <inheritdoc />
        public sealed override void Up()
        {
#pragma warning disable 612
            var expression = new ExecuteEmbeddedAutoSqlScriptExpression(
                _embeddedResourceProvider ?? new DefaultEmbeddedResourceProvider(_context.MigrationAssemblies),
                GetType(),
                GetDatabaseNames(),
                MigrationDirection.Up)
            {
                MigrationAssemblies = _context.MigrationAssemblies,
#pragma warning restore 612
            };

            _context.Expressions.Add(expression);
        }

        /// <inheritdoc />
        public sealed override void Down()
        {
#pragma warning disable 612
            var expression = new ExecuteEmbeddedAutoSqlScriptExpression(
                _embeddedResourceProvider ?? new DefaultEmbeddedResourceProvider(_context.MigrationAssemblies),
                GetType(),
                GetDatabaseNames(),
                MigrationDirection.Down)
            {
                MigrationAssemblies = _context.MigrationAssemblies,
#pragma warning restore 612
            };

            _context.Expressions.Add(expression);
        }

        private IList<string> GetDatabaseNames()
        {
            var dbNames = new List<string>() { _context.QuerySchema.DatabaseType };
            dbNames.AddRange(_context.QuerySchema.DatabaseTypeAliases);
            return dbNames;
        }

        private sealed class ExecuteEmbeddedAutoSqlScriptExpression :
            ExecuteEmbeddedSqlScriptExpressionBase,
            IAutoNameExpression
        {
            [NotNull]
            private readonly IEmbeddedResourceProvider _embeddedResourceProvider;

            public ExecuteEmbeddedAutoSqlScriptExpression([NotNull] IEmbeddedResourceProvider embeddedResourceProvider, Type migrationType, IList<string> databaseNames, MigrationDirection direction)
            {
                _embeddedResourceProvider = embeddedResourceProvider;
                MigrationType = migrationType;
                DatabaseNames = databaseNames;
                Direction = direction;
            }

            [Obsolete]
            public ExecuteEmbeddedAutoSqlScriptExpression(IAssemblyCollection assemblyCollection, Type migrationType, IList<string> databaseNames, MigrationDirection direction)
            {
                _embeddedResourceProvider = new DefaultEmbeddedResourceProvider(assemblyCollection);
                MigrationType = migrationType;
                DatabaseNames = databaseNames;
                Direction = direction;
            }

            public IList<string> AutoNames { get; set; }
            public AutoNameContext AutoNameContext { get; } = AutoNameContext.EmbeddedResource;
            public Type MigrationType { get; }
            public IList<string> DatabaseNames { get; }
            public MigrationDirection Direction { get; }

            /// <summary>
            /// Gets or sets the migration assemblies
            /// </summary>
            [Obsolete]
            [CanBeNull]
            public IAssemblyCollection MigrationAssemblies { get; set; }

            /// <inheritdoc />
            public override void ExecuteWith(IMigrationProcessor processor)
            {
                IReadOnlyCollection<(string name, Assembly Assembly)> resourceNames;
#pragma warning disable 612
                if (MigrationAssemblies != null)
                {
                    resourceNames = MigrationAssemblies.GetManifestResourceNames()
                        .Select(item => (name: item.Name, assembly: item.Assembly))
                        .ToList();
#pragma warning restore 612
                }
                else
                {
                    resourceNames = _embeddedResourceProvider.GetEmbeddedResources().ToList();
                }

                var embeddedResourceNameWithAssembly = GetQualifiedResourcePath(resourceNames, AutoNames.ToArray());
                string sqlText;

                using (var stream = embeddedResourceNameWithAssembly
                    .assembly.GetManifestResourceStream(embeddedResourceNameWithAssembly.name))
                using (var reader = new StreamReader(stream))
                {
                    sqlText = reader.ReadToEnd();
                }

                Execute(processor, sqlText);
            }

            /// <inheritdoc />
            public override void CollectValidationErrors(ICollection<string> errors)
            {
                if (AutoNames.Count == 0)
                    errors.Add(ErrorMessages.SqlScriptCannotBeNullOrEmpty);
            }
        }
    }
}<|MERGE_RESOLUTION|>--- conflicted
+++ resolved
@@ -41,8 +41,6 @@
     /// </remarks>
     public abstract class AutoScriptMigration : MigrationBase
     {
-<<<<<<< HEAD
-=======
         [CanBeNull]
         private readonly IEmbeddedResourceProvider _embeddedResourceProvider;
 
@@ -56,7 +54,6 @@
             _embeddedResourceProvider = embeddedResourceProvider;
         }
 
->>>>>>> 7981aa46
         /// <inheritdoc />
         public sealed override void Up()
         {
