#region License
// 
// Copyright (c) 2007-2009, Sean Chambers <schambers80@gmail.com>
// 
// Licensed under the Apache License, Version 2.0 (the "License");
// you may not use this file except in compliance with the License.
// You may obtain a copy of the License at
//
//   http://www.apache.org/licenses/LICENSE-2.0
//
// Unless required by applicable law or agreed to in writing, software
// distributed under the License is distributed on an "AS IS" BASIS,
// WITHOUT WARRANTIES OR CONDITIONS OF ANY KIND, either express or implied.
// See the License for the specific language governing permissions and
// limitations under the License.
//
#endregion

namespace FluentMigrator.Builders.Create.Table
{
<<<<<<< HEAD
    public interface ICreateTableColumnOptionOrWithColumnSyntax : IColumnOptionSyntax<ICreateTableColumnOptionOrWithColumnSyntax>, ICreateTableWithColumnSyntax
    {
    }
=======
	public interface ICreateTableColumnOptionOrWithColumnSyntax :
        IColumnOptionSyntax<ICreateTableColumnOptionOrWithColumnSyntax,ICreateTableColumnOptionOrForeignKeyCascadeOrWithColumnSyntax>, 
        ICreateTableWithColumnSyntax
	{
	}
>>>>>>> 007e9351
}<|MERGE_RESOLUTION|>--- conflicted
+++ resolved
@@ -18,15 +18,9 @@
 
 namespace FluentMigrator.Builders.Create.Table
 {
-<<<<<<< HEAD
-    public interface ICreateTableColumnOptionOrWithColumnSyntax : IColumnOptionSyntax<ICreateTableColumnOptionOrWithColumnSyntax>, ICreateTableWithColumnSyntax
+    public interface ICreateTableColumnOptionOrWithColumnSyntax :
+        IColumnOptionSyntax<ICreateTableColumnOptionOrWithColumnSyntax,ICreateTableColumnOptionOrForeignKeyCascadeOrWithColumnSyntax>, 
+        ICreateTableWithColumnSyntax
     {
     }
-=======
-	public interface ICreateTableColumnOptionOrWithColumnSyntax :
-        IColumnOptionSyntax<ICreateTableColumnOptionOrWithColumnSyntax,ICreateTableColumnOptionOrForeignKeyCascadeOrWithColumnSyntax>, 
-        ICreateTableWithColumnSyntax
-	{
-	}
->>>>>>> 007e9351
 }