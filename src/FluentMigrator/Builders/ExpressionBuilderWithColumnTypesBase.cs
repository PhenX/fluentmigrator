using System.ComponentModel.DataAnnotations;
using System.Data;

using FluentMigrator.Expressions;
using FluentMigrator.Infrastructure;
using FluentMigrator.Model;

using JetBrains.Annotations;

namespace FluentMigrator.Builders
{
    /// <summary>
    /// A base class for expressions that affect column types
    /// </summary>
    /// <remarks>
    /// This class will be removed as soon as C# supports default interface methods.
    /// </remarks>
    /// <typeparam name="TExpression">The migration expression</typeparam>
    /// <typeparam name="TNext">The next type</typeparam>
    public abstract class ExpressionBuilderWithColumnTypesBase<TExpression, TNext> : ExpressionBuilderBase<TExpression>, IColumnTypeSyntax<TNext>
        where TExpression : class, IMigrationExpression
        where TNext : IFluentSyntax
    {
        /// <summary>
        /// Initializes a new instance of the <see cref="ExpressionBuilderWithColumnTypesBase{TExpression,TNext}"/> class.
        /// </summary>
        /// <param name="expression">The underlying expression</param>
        protected ExpressionBuilderWithColumnTypesBase(TExpression expression)
            : base(expression)
        {
        }

        /// <summary>
        /// Returns the column definition to set the type for
        /// </summary>
        /// <returns>The column definition to set the type for</returns>
        public abstract ColumnDefinition GetColumnForType();

        /// <summary>
        /// Gets the current column definition
        /// </summary>
        private ColumnDefinition Column => GetColumnForType();

        /// <inheritdoc />
        public TNext AsAnsiString()
        {
            SetColumnAsString(DbType.AnsiString);
            return (TNext)(object)this;
        }

        /// <inheritdoc />
        public TNext AsAnsiString(string collationName)
        {
            SetColumnAsString(dbType: DbType.AnsiString, collationName: collationName);
            return (TNext)(object)this;
        }

        /// <inheritdoc />
        public TNext AsAnsiString(int size)
        {
            SetColumnAsString(DbType.AnsiString, size);
            return (TNext)(object)this;
        }

        /// <inheritdoc />
        public TNext AsAnsiString(int size, string collationName)
        {
            SetColumnAsString(DbType.AnsiString, size, collationName);
            return (TNext)(object)this;
        }

        /// <inheritdoc />
        public TNext AsBinary()
        {
            Column.Type = DbType.Binary;
            Column.Size = null;
            return (TNext)(object)this;
        }

        /// <inheritdoc />
        public TNext AsBinary(int size)
        {
            Column.Type = DbType.Binary;
            Column.Size = size;
            return (TNext)(object)this;
        }

        /// <inheritdoc />
        public TNext AsBoolean()
        {
            Column.Type = DbType.Boolean;
            return (TNext)(object)this;
        }

        /// <inheritdoc />
        public TNext AsByte()
        {
            Column.Type = DbType.Byte;
            return (TNext)(object)this;
        }

        /// <inheritdoc />
        public TNext AsCurrency()
        {
            Column.Type = DbType.Currency;
            return (TNext)(object)this;
        }

        /// <inheritdoc />
        public TNext AsDate()
        {
            Column.Type = DbType.Date;
            return (TNext)(object)this;
        }

        /// <inheritdoc />
        public TNext AsDateTime()
        {
            Column.Type = DbType.DateTime;
            return (TNext)(object)this;
        }

        /// <inheritdoc />
        public TNext AsDateTime2()
        {
            Column.Type = DbType.DateTime2;
            return (TNext)(object)this;
        }

        /// <inheritdoc />
        public TNext AsDateTimeOffset()
        {
            Column.Type = DbType.DateTimeOffset;
            return (TNext)(object)this;
        }

        /// <inheritdoc />
        public TNext AsDateTimeOffset(int precision)
        {
            Column.Type = DbType.DateTimeOffset;
            Column.Size = precision;
            return (TNext)(object)this;
        }

        /// <inheritdoc />
        public TNext AsDecimal()
        {
            Column.Type = DbType.Decimal;
            return (TNext)(object)this;
        }

        /// <inheritdoc />
<<<<<<< HEAD
        public TNext AsDecimal(int size, [Range(0, 28)] int precision)
=======
        public TNext AsDecimal([ValueRange(0, 28)] int size, int precision)
>>>>>>> b41c42b6
        {
            Column.Type = DbType.Decimal;
            Column.Size = size;
            Column.Precision = precision;
            return (TNext)(object)this;
        }

        /// <inheritdoc />
        public TNext AsDouble()
        {
            Column.Type = DbType.Double;
            return (TNext)(object)this;
        }

        /// <inheritdoc />
        public TNext AsFixedLengthString(int size)
        {
            SetColumnAsString(DbType.StringFixedLength, size);
            return (TNext)(object)this;
        }

        /// <inheritdoc />
        public TNext AsFixedLengthString(int size, string collationName)
        {
            SetColumnAsString(DbType.StringFixedLength, size, collationName);
            return (TNext)(object)this;
        }

        /// <inheritdoc />
        public TNext AsFixedLengthAnsiString(int size)
        {
            SetColumnAsString(DbType.AnsiStringFixedLength, size);
            return (TNext)(object)this;
        }

        /// <inheritdoc />
        public TNext AsFixedLengthAnsiString(int size, string collationName)
        {
            SetColumnAsString(DbType.AnsiStringFixedLength, size, collationName);
            return (TNext)(object)this;
        }

        /// <inheritdoc />
        public TNext AsFloat()
        {
            Column.Type = DbType.Single;
            return (TNext)(object)this;
        }

        /// <inheritdoc />
        public TNext AsGuid()
        {
            Column.Type = DbType.Guid;
            return (TNext)(object)this;
        }

        /// <inheritdoc />
        public TNext AsInt16()
        {
            Column.Type = DbType.Int16;
            return (TNext)(object)this;
        }

        /// <inheritdoc />
        public TNext AsInt32()
        {
            Column.Type = DbType.Int32;
            return (TNext)(object)this;
        }

        /// <inheritdoc />
        public TNext AsInt64()
        {
            Column.Type = DbType.Int64;
            return (TNext)(object)this;
        }

        /// <inheritdoc />
        public TNext AsString()
        {
            SetColumnAsString(DbType.String);
            return (TNext)(object)this;
        }

        /// <inheritdoc />
        public TNext AsString(string collationName)
        {
            SetColumnAsString(dbType: DbType.String, collationName: collationName);
            return (TNext)(object)this;
        }

        /// <inheritdoc />
        public TNext AsString(int size)
        {
            SetColumnAsString(DbType.String, size);
            return (TNext)(object)this;
        }

        /// <inheritdoc />
        public TNext AsString(int size, string collationName)
        {
            SetColumnAsString(DbType.String, size, collationName);
            return (TNext)(object)this;
        }

        /// <inheritdoc />
        public TNext AsTime()
        {
            Column.Type = DbType.Time;
            return (TNext)(object)this;
        }

        /// <inheritdoc />
        public TNext AsXml()
        {
            Column.Type = DbType.Xml;
            return (TNext)(object)this;
        }

        /// <inheritdoc />
        public TNext AsXml(int size)
        {
            Column.Type = DbType.Xml;
            Column.Size = size;
            return (TNext)(object)this;
        }

        /// <inheritdoc />
        public TNext AsCustom(string customType)
        {
            Column.Type = null;
            Column.CustomType = customType;
            return (TNext)(object)this;
        }

        public TNext AsColumnDataType(IColumnDataType columnDataType)
        {
            Column.Type = columnDataType.Type;
            Column.CollationName = columnDataType.CollationName;
            Column.Size = columnDataType.Size;
            Column.Precision = columnDataType.Precision;
            Column.CustomType = columnDataType.CustomType;
            Column.Expression = columnDataType.Expression;
            Column.ExpressionStored = columnDataType.ExpressionStored;
            return (TNext)(object)this;
        }

        private void SetColumnAsString(DbType dbType, int? size = null, string collationName = "")
        {
            Column.Type = dbType;
            Column.Size = size;

            if (!string.IsNullOrEmpty(collationName))
            {
                Column.CollationName = collationName;
            }
        }
    }
}<|MERGE_RESOLUTION|>--- conflicted
+++ resolved
@@ -1,4 +1,3 @@
-using System.ComponentModel.DataAnnotations;
 using System.Data;
 
 using FluentMigrator.Expressions;
@@ -150,11 +149,7 @@
         }
 
         /// <inheritdoc />
-<<<<<<< HEAD
-        public TNext AsDecimal(int size, [Range(0, 28)] int precision)
-=======
         public TNext AsDecimal([ValueRange(0, 28)] int size, int precision)
->>>>>>> b41c42b6
         {
             Column.Type = DbType.Decimal;
             Column.Size = size;
