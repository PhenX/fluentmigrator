--- conflicted
+++ resolved
@@ -24,12 +24,8 @@
     <PackageReference Include="FSharp.Core" Version="4.6.2" />
     <PackageReference Include="Microsoft.Data.Sqlite" Version="6.0.4" />
     <PackageReference Include="Oracle.ManagedDataAccess" Version="12.2.1100" />
-<<<<<<< HEAD
-    <PackageReference Include="MySql.Data" Version="8.0.11" />
     <PackageReference Include="SQLitePCLRaw.bundle_e_sqlite3" Version="2.0.7" />
-=======
     <PackageReference Include="MySql.Data" Version="8.0.28" />
->>>>>>> a292999c
   </ItemGroup>
   <ItemGroup Condition=" '$(Platform)' == 'x86' ">
     <PackageReference Include="Oracle.DataAccess.x86.4" Version="4.112.3" />
