--- conflicted
+++ resolved
@@ -7,11 +7,8 @@
 using FluentMigrator.Model;
 using FluentMigrator.Runner.Versioning;
 using FluentMigrator.VersionTableInfo;
-<<<<<<< HEAD
+using FluentMigrator.Infrastructure;
 using FluentMigrator.Runner.Initialization;
-=======
-using FluentMigrator.Infrastructure;
->>>>>>> b8b7255d
 
 namespace FluentMigrator.Runner
 {
@@ -31,10 +28,6 @@
         public IMigration VersionMigration { get; private set; }
         public IMigration VersionUniqueMigration { get; private set; }
         public IMigration VersionDescriptionMigration { get; private set; }
-<<<<<<< HEAD
-        
-        public VersionLoader(IMigrationRunner runner, IRunnerContext runnerContext, Assembly assembly, IMigrationConventions conventions)
-=======
 
         public VersionLoader(IMigrationRunner runner, Assembly assembly, IMigrationConventions conventions)
           : this(runner, new SingleAssembly(assembly), conventions)
@@ -42,14 +35,13 @@
         }
 
         public VersionLoader(IMigrationRunner runner, IAssemblyCollection assemblies, IMigrationConventions conventions)
->>>>>>> b8b7255d
         {
             Runner = runner;
             Processor = runner.Processor;
             Assemblies = assemblies;
 
             Conventions = conventions;
-            VersionTableMetaData = GetVersionTableMetaData(runnerContext);
+            VersionTableMetaData = GetVersionTableMetaData();
             VersionMigration = new VersionMigration(VersionTableMetaData);
             VersionSchemaMigration = new VersionSchemaMigration(VersionTableMetaData);
             VersionUniqueMigration = new VersionUniqueMigration(VersionTableMetaData);
@@ -73,15 +65,11 @@
             dataExpression.ExecuteWith(Processor);
         }
 
-        public IVersionTableMetaData GetVersionTableMetaData(IRunnerContext runnerContext)
-        {
-<<<<<<< HEAD
-            Type matchedType = TypeFinder
-                .FindTypes(Assembly, runnerContext.Namespace, runnerContext.NestedNamespaces)
+        public IVersionTableMetaData GetVersionTableMetaData()
+        {
+            Type matchedType = Assemblies.GetExportedTypes()
+                .FilterByNamespace(Runner.RunnerContext.Namespace, Runner.RunnerContext.NestedNamespaces)
                 .FirstOrDefault(t => Conventions.TypeIsVersionTableMetaData(t));
-=======
-            Type matchedType = Assemblies.GetExportedTypes().FirstOrDefault(t => Conventions.TypeIsVersionTableMetaData(t));
->>>>>>> b8b7255d
 
             if (matchedType == null)
             {
@@ -90,7 +78,7 @@
 
             var versionTableMetaData = (IVersionTableMetaData)Activator.CreateInstance(matchedType);
 
-            versionTableMetaData.ApplicationContext = runnerContext.ApplicationContext;
+            versionTableMetaData.ApplicationContext = Runner.RunnerContext.ApplicationContext;
 
             return versionTableMetaData;
         }
