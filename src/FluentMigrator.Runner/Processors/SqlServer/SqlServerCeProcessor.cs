#region License
// 
// Copyright (c) 2007-2009, Sean Chambers <schambers80@gmail.com>
// Copyright (c) 2010, Nathan Brown
// 
// Licensed under the Apache License, Version 2.0 (the "License");
// you may not use this file except in compliance with the License.
// You may obtain a copy of the License at
//
//   http://www.apache.org/licenses/LICENSE-2.0
//
// Unless required by applicable law or agreed to in writing, software
// distributed under the License is distributed on an "AS IS" BASIS,
// WITHOUT WARRANTIES OR CONDITIONS OF ANY KIND, either express or implied.
// See the License for the specific language governing permissions and
// limitations under the License.
//
#endregion

using System;
using System.Data;
using System.IO;
using FluentMigrator.Builders.Execute;
using System.Text;
using System.Collections.Generic;

namespace FluentMigrator.Runner.Processors.SqlServer
{
    public sealed class SqlServerCeProcessor : GenericProcessorBase
    {
        public override string DatabaseType
        {
            get { return "SqlServerCe"; }
        }

        public override bool SupportsTransactions
        {
            get
            {
                return true;
            }
        }

        public SqlServerCeProcessor(IDbConnection connection, IMigrationGenerator generator, IAnnouncer announcer, IMigrationProcessorOptions options, IDbFactory factory)
            : base(connection, factory, generator, announcer, options)
        {
        }

        public override bool SchemaExists(string schemaName)
        {
            return true; // SqlServerCe has no schemas
        }

        public override bool TableExists(string schemaName, string tableName)
        {
            return Exists("SELECT * FROM INFORMATION_SCHEMA.TABLES WHERE TABLE_NAME = '{0}'", FormatSqlEscape(tableName));
        }

        public override bool ColumnExists(string schemaName, string tableName, string columnName)
        {
            return Exists("SELECT * FROM INFORMATION_SCHEMA.COLUMNS WHERE TABLE_NAME = '{0}' AND COLUMN_NAME = '{1}'", FormatSqlEscape(tableName), FormatSqlEscape(columnName));
        }

        public override bool ConstraintExists(string schemaName, string tableName, string constraintName)
        {
            return Exists("SELECT * FROM INFORMATION_SCHEMA.TABLE_CONSTRAINTS WHERE TABLE_NAME = '{0}' AND CONSTRAINT_NAME = '{1}'", FormatSqlEscape(tableName), FormatSqlEscape(constraintName));
        }

        public override bool IndexExists(string schemaName, string tableName, string indexName)
        {
            return Exists("SELECT NULL FROM INFORMATION_SCHEMA.INDEXES WHERE INDEX_NAME = '{0}'", FormatSqlEscape(indexName));
        }

        public override bool SequenceExists(string schemaName, string sequenceName)
        {
            return false;
        }

        public override void Execute(string template, params object[] args)
        {
            Process(String.Format(template, args));
        }

        public override bool Exists(string template, params object[] args)
        {
            EnsureConnectionIsOpen();

            using (var command = Factory.CreateCommand(String.Format(template, args), Connection, Transaction))
            using (var reader = command.ExecuteReader())
            {
                return reader.Read();
            }
        }

        public override DataSet ReadTableData(string schemaName, string tableName)
        {
            return Read("SELECT * FROM [{0}]", tableName);
        }

        public override DataSet Read(string template, params object[] args)
        {
            EnsureConnectionIsOpen();

            var ds = new DataSet();
            using (var command = Factory.CreateCommand(String.Format(template, args), Connection, Transaction))
            {
                var adapter = Factory.CreateDataAdapter(command);
                adapter.Fill(ds);
                return ds;
            }
        }

        protected override void Process(string sql)
        {
            Announcer.Sql(sql);

            if (Options.PreviewOnly || string.IsNullOrEmpty(sql))
                return;

            EnsureConnectionIsOpen();

<<<<<<< HEAD
            using (var command = factory.CreateCommand("", Connection, transaction))
=======
            using (var command = Factory.CreateCommand(sql, Connection, Transaction))
>>>>>>> 3d1790df
            {
                foreach (string statement in SplitIntoSingleStatements(sql))
                {
                    try
                    {
                        command.CommandText = statement;
                        command.CommandTimeout = 0; // SQL Server CE does not support non-zero command timeout values!! :/
                        command.ExecuteNonQuery();
                    }
                    catch (Exception ex)
                    {
                        using (var message = new StringWriter())
                        {
                            message.WriteLine("An error occurred executing the following sql:");
                            message.WriteLine(statement);
                            message.WriteLine("The error was {0}", ex.Message);

                            throw new Exception(message.ToString(), ex);
                        }
                    }
                }
            }
        }

        private IEnumerable<string> SplitIntoSingleStatements(string sql)
        {
            StringBuilder builder = null;
            foreach (string line in sql.Split(new string[] { Environment.NewLine }, StringSplitOptions.None))
            {
                if (!string.IsNullOrEmpty(line.Trim()) && !(line.TrimStart().StartsWith("--")) && (!line.ToUpper().Equals("GO")))
                {
                    if (builder == null)
                    {
                        builder = new StringBuilder();
                    }
                    builder.AppendLine(line);

                    if (line.TrimEnd().EndsWith(";"))
                    {
                        yield return builder.ToString();
                        builder = null;
                    }
                }
            }
            if (builder != null)
            {
                yield return builder.ToString();
            }
        } 

        public override void Process(PerformDBOperationExpression expression)
        {
            EnsureConnectionIsOpen();

            if (expression.Operation != null)
                expression.Operation(Connection, Transaction);
        }

        private static string FormatSqlEscape(string sql)
        {
            return sql.Replace("'", "''");
        }
    }
}<|MERGE_RESOLUTION|>--- conflicted
+++ resolved
@@ -119,11 +119,7 @@
 
             EnsureConnectionIsOpen();
 
-<<<<<<< HEAD
-            using (var command = factory.CreateCommand("", Connection, transaction))
-=======
-            using (var command = Factory.CreateCommand(sql, Connection, Transaction))
->>>>>>> 3d1790df
+            using (var command = Factory.CreateCommand("", Connection, Transaction))
             {
                 foreach (string statement in SplitIntoSingleStatements(sql))
                 {
