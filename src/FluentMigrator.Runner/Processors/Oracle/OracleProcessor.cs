using System;
using System.Data;
using Oracle.DataAccess.Client;

namespace FluentMigrator.Runner.Processors.Oracle
{
	public class OracleProcessor : ProcessorBase
	{
		public virtual OracleConnection Connection { get; set; }
		public OracleTransaction Transaction { get; private set; }

		public OracleProcessor(OracleConnection connection, IMigrationGenerator generator, IAnnouncer announcer, IMigrationProcessorOptions options)
			: base(generator, announcer, options)
		{
<<<<<<< HEAD
=======
			this.generator = generator;
>>>>>>> f47d698a
			Connection = connection;

			//oracle does not support ddl transactions
			//this.Transaction = this.Connection.BeginTransaction();
		}

		public override bool TableExists(string tableName)
		{
			return Exists("SELECT TABLE_NAME FROM USER_TABLES WHERE LOWER(TABLE_NAME)='{0}'", tableName.ToLower());
		}

		public override bool ColumnExists(string tableName, string columnName)
		{
			return Exists("SELECT COLUMN_NAME FROM USER_TAB_COLUMNS WHERE LOWER(TABLE_NAME) = '{0}' AND LOWER(COLUMN_NAME) = '{1}'", tableName.ToLower(), columnName.ToLower());
		}

		public override bool ConstraintExists(string tableName, string constraintName)
		{
			const string sql = @"S'";
			return Exists(sql, tableName.ToLower(), constraintName.ToLower());
		}

		public override void Execute(string template, params object[] args)
		{
			if (Connection.State != ConnectionState.Open)
				Connection.Open();

			using (var command = new OracleCommand(String.Format(template, args), Connection))
			{
				command.ExecuteNonQuery();
			}
		}

		public override bool Exists(string template, params object[] args)
		{
			if (Connection.State != ConnectionState.Open)
				Connection.Open();

			using (var command = new OracleCommand(String.Format(template, args), Connection))
			using (var reader = command.ExecuteReader())
			{
				return reader.Read();
			}
		}

		public override DataSet ReadTableData(string tableName)
		{
			return Read("SELECT * FROM {0}", tableName);
		}

		public override DataSet Read(string template, params object[] args)
		{
			if (Connection.State != ConnectionState.Open) Connection.Open();

			DataSet ds = new DataSet();
			using (var command = new OracleCommand(String.Format(template, args), Connection))
			using (OracleDataAdapter adapter = new OracleDataAdapter(command))
			{
				adapter.Fill(ds);
				return ds;
			}
		}

		protected override void Process(string sql)
		{
<<<<<<< HEAD
			Announcer.Sql(sql);

			if (Options.PreviewOnly || string.IsNullOrEmpty(sql))
				return;

=======
>>>>>>> f47d698a
			if (Connection.State != ConnectionState.Open)
				Connection.Open();

			using (var command = new OracleCommand(sql, Connection))
				command.ExecuteNonQuery();
		}
	}
}<|MERGE_RESOLUTION|>--- conflicted
+++ resolved
@@ -12,11 +12,8 @@
 		public OracleProcessor(OracleConnection connection, IMigrationGenerator generator, IAnnouncer announcer, IMigrationProcessorOptions options)
 			: base(generator, announcer, options)
 		{
-<<<<<<< HEAD
-=======
-			this.generator = generator;
->>>>>>> f47d698a
 			Connection = connection;
+
 
 			//oracle does not support ddl transactions
 			//this.Transaction = this.Connection.BeginTransaction();
@@ -81,14 +78,11 @@
 
 		protected override void Process(string sql)
 		{
-<<<<<<< HEAD
 			Announcer.Sql(sql);
 
 			if (Options.PreviewOnly || string.IsNullOrEmpty(sql))
 				return;
 
-=======
->>>>>>> f47d698a
 			if (Connection.State != ConnectionState.Open)
 				Connection.Open();
 
