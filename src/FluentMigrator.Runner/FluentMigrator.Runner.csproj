--- conflicted
+++ resolved
@@ -1,350 +1,324 @@
-﻿<?xml version="1.0" encoding="utf-8"?>
-<Project ToolsVersion="4.0" DefaultTargets="Build" xmlns="http://schemas.microsoft.com/developer/msbuild/2003">
-  <PropertyGroup>
-    <Configuration Condition=" '$(Configuration)' == '' ">Debug</Configuration>
-    <Platform Condition=" '$(Platform)' == '' ">AnyCPU</Platform>
-    <ProductVersion>9.0.30729</ProductVersion>
-    <SchemaVersion>2.0</SchemaVersion>
-    <ProjectGuid>{CB468AD6-60C2-42E9-B3B0-01968EF94C65}</ProjectGuid>
-    <OutputType>Library</OutputType>
-    <AppDesignerFolder>Properties</AppDesignerFolder>
-    <RootNamespace>FluentMigrator.Runner</RootNamespace>
-    <AssemblyName>FluentMigrator.Runner</AssemblyName>
-    <TargetFrameworkVersion>v3.5</TargetFrameworkVersion>
-    <FileAlignment>512</FileAlignment>
-    <FileUpgradeFlags>
-    </FileUpgradeFlags>
-    <OldToolsVersion>3.5</OldToolsVersion>
-    <UpgradeBackupLocation />
-    <PublishUrl>publish\</PublishUrl>
-    <Install>true</Install>
-    <InstallFrom>Disk</InstallFrom>
-    <UpdateEnabled>false</UpdateEnabled>
-    <UpdateMode>Foreground</UpdateMode>
-    <UpdateInterval>7</UpdateInterval>
-    <UpdateIntervalUnits>Days</UpdateIntervalUnits>
-    <UpdatePeriodically>false</UpdatePeriodically>
-    <UpdateRequired>false</UpdateRequired>
-    <MapFileExtensions>true</MapFileExtensions>
-    <ApplicationRevision>0</ApplicationRevision>
-    <ApplicationVersion>1.0.0.%2a</ApplicationVersion>
-    <IsWebBootstrapper>false</IsWebBootstrapper>
-    <UseApplicationTrust>false</UseApplicationTrust>
-    <BootstrapperEnabled>true</BootstrapperEnabled>
-    <TargetFrameworkProfile />
-  </PropertyGroup>
-  <PropertyGroup Condition=" '$(Configuration)|$(Platform)' == 'Debug|AnyCPU' ">
-    <DebugSymbols>true</DebugSymbols>
-    <DebugType>full</DebugType>
-    <Optimize>false</Optimize>
-    <OutputPath>bin\Debug\</OutputPath>
-    <DefineConstants>DEBUG;TRACE</DefineConstants>
-    <ErrorReport>prompt</ErrorReport>
-    <WarningLevel>4</WarningLevel>
-    <PlatformTarget>AnyCPU</PlatformTarget>
-    <CodeAnalysisRuleSet>AllRules.ruleset</CodeAnalysisRuleSet>
-  </PropertyGroup>
-  <PropertyGroup Condition=" '$(Configuration)|$(Platform)' == 'Release|AnyCPU' ">
-    <DebugType>pdbonly</DebugType>
-    <Optimize>true</Optimize>
-    <OutputPath>bin\Release\</OutputPath>
-    <DefineConstants>TRACE</DefineConstants>
-    <ErrorReport>prompt</ErrorReport>
-    <WarningLevel>4</WarningLevel>
-    <PlatformTarget>x86</PlatformTarget>
-    <CodeAnalysisRuleSet>AllRules.ruleset</CodeAnalysisRuleSet>
-  </PropertyGroup>
-  <PropertyGroup Condition=" '$(Configuration)|$(Platform)' == 'AutomatedRelease|AnyCPU' ">
-    <OutputPath>..\..\build\AutomatedRelease\</OutputPath>
-    <DefineConstants>TRACE</DefineConstants>
-    <Optimize>true</Optimize>
-    <DebugType>pdbonly</DebugType>
-    <PlatformTarget>AnyCPU</PlatformTarget>
-    <CodeAnalysisUseTypeNameInSuppression>true</CodeAnalysisUseTypeNameInSuppression>
-    <CodeAnalysisModuleSuppressionsFile>GlobalSuppressions.cs</CodeAnalysisModuleSuppressionsFile>
-    <ErrorReport>prompt</ErrorReport>
-    <CodeAnalysisRuleSet>AllRules.ruleset</CodeAnalysisRuleSet>
-    <WarningLevel>4</WarningLevel>
-  </PropertyGroup>
-  <PropertyGroup Condition=" '$(Configuration)|$(Platform)' == 'Debug|x86' ">
-    <DebugSymbols>true</DebugSymbols>
-    <OutputPath>..\..\build\</OutputPath>
-    <DefineConstants>DEBUG;TRACE</DefineConstants>
-    <DebugType>full</DebugType>
-    <PlatformTarget>x86</PlatformTarget>
-    <CodeAnalysisUseTypeNameInSuppression>true</CodeAnalysisUseTypeNameInSuppression>
-    <CodeAnalysisModuleSuppressionsFile>GlobalSuppressions.cs</CodeAnalysisModuleSuppressionsFile>
-    <ErrorReport>prompt</ErrorReport>
-    <CodeAnalysisRuleSet>AllRules.ruleset</CodeAnalysisRuleSet>
-    <WarningLevel>4</WarningLevel>
-    <Optimize>false</Optimize>
-  </PropertyGroup>
-  <PropertyGroup Condition=" '$(Configuration)|$(Platform)' == 'Release|x86' ">
-    <OutputPath>bin\x86\Release\</OutputPath>
-    <DefineConstants>TRACE</DefineConstants>
-    <Optimize>true</Optimize>
-    <DebugType>pdbonly</DebugType>
-    <PlatformTarget>x86</PlatformTarget>
-    <CodeAnalysisUseTypeNameInSuppression>true</CodeAnalysisUseTypeNameInSuppression>
-    <CodeAnalysisModuleSuppressionsFile>GlobalSuppressions.cs</CodeAnalysisModuleSuppressionsFile>
-    <ErrorReport>prompt</ErrorReport>
-    <CodeAnalysisRuleSet>AllRules.ruleset</CodeAnalysisRuleSet>
-    <WarningLevel>4</WarningLevel>
-  </PropertyGroup>
-  <PropertyGroup Condition=" '$(Configuration)|$(Platform)' == 'AutomatedRelease|x86' ">
-    <OutputPath>bin\x86\AutomatedRelease\</OutputPath>
-    <DefineConstants>TRACE</DefineConstants>
-    <Optimize>true</Optimize>
-    <DebugType>pdbonly</DebugType>
-    <PlatformTarget>x86</PlatformTarget>
-    <CodeAnalysisUseTypeNameInSuppression>true</CodeAnalysisUseTypeNameInSuppression>
-    <CodeAnalysisModuleSuppressionsFile>GlobalSuppressions.cs</CodeAnalysisModuleSuppressionsFile>
-    <ErrorReport>prompt</ErrorReport>
-    <CodeAnalysisRuleSet>AllRules.ruleset</CodeAnalysisRuleSet>
-    <WarningLevel>4</WarningLevel>
-  </PropertyGroup>
-  <ItemGroup>
-    <Reference Include="MySql.Data, Version=1.0.10.1, Culture=neutral, PublicKeyToken=c5687fc88969c44d">
-      <SpecificVersion>False</SpecificVersion>
-      <HintPath>..\..\lib\MySql.Data.dll</HintPath>
-    </Reference>
-<<<<<<< HEAD
-    <Reference Include="Npgsql">
-=======
-    <Reference Include="Npgsql, Version=2.0.11.0, Culture=neutral, PublicKeyToken=5d8b90d52f46fda7, processorArchitecture=MSIL">
-      <SpecificVersion>False</SpecificVersion>
->>>>>>> 96bd4040
-      <HintPath>..\..\lib\Postgres\Npgsql.dll</HintPath>
-    </Reference>
-    <Reference Include="System" />
-    <Reference Include="System.Core">
-      <RequiredTargetFramework>3.5</RequiredTargetFramework>
-    </Reference>
-    <Reference Include="System.configuration" />
-    <Reference Include="System.Data.SQLite">
-      <HintPath>..\..\lib\System.Data.SQLite.dll</HintPath>
-    </Reference>
-    <Reference Include="System.Data.SqlServerCe, Version=4.0.0.1, Culture=neutral, PublicKeyToken=89845dcd8080cc91, processorArchitecture=MSIL">
-      <SpecificVersion>False</SpecificVersion>
-      <HintPath>..\..\lib\SQLServerCE4\Private\System.Data.SqlServerCe.dll</HintPath>
-    </Reference>
-    <Reference Include="System.Xml.Linq">
-      <RequiredTargetFramework>3.5</RequiredTargetFramework>
-    </Reference>
-    <Reference Include="System.Data.DataSetExtensions">
-      <RequiredTargetFramework>3.5</RequiredTargetFramework>
-    </Reference>
-    <Reference Include="System.Data" />
-    <Reference Include="System.Xml" />
-  </ItemGroup>
-  <ItemGroup>
-    <Compile Include="..\SolutionInfo.cs">
-      <Link>SolutionInfo.cs</Link>
-    </Compile>
-    <Compile Include="Announcers\BaseAnnouncer.cs" />
-    <Compile Include="Announcers\CompositeAnnouncer.cs" />
-    <Compile Include="Announcers\NullAnnouncer.cs" />
-    <Compile Include="Announcers\TextWriterAnnouncer.cs" />
-    <Compile Include="CompatabilityMode.cs" />
-    <Compile Include="Generators\Base\ColumnBase.cs" />
-    <Compile Include="Extensions\CompatabilityModeExtension.cs" />
-    <Compile Include="Generators\Generic\GenericQuoter.cs" />
-    <Compile Include="Generators\Generic\GenericGenerator.cs" />
-    <Compile Include="Generators\IColumn.cs" />
-    <Compile Include="Generators\IQuoter.cs" />
-    <Compile Include="Generators\ITypeMap.cs" />
-<<<<<<< HEAD
-    <Compile Include="Generators\JetColumn.cs" />
-    <Compile Include="Generators\JetGenerator.cs" />
-    <Compile Include="Generators\JetTypeMap.cs" />
-    <Compile Include="Generators\MySqlColumn.cs" />
-    <Compile Include="Generators\MySqlTypeMap.cs" />
-    <Compile Include="Generators\OracleColumn.cs" />
-    <Compile Include="Generators\OracleTypeMap.cs" />
-    <Compile Include="Generators\PostgresColumn.cs" />
-    <Compile Include="Generators\PostgresGenerator.cs" />
-    <Compile Include="Generators\PostgresTypeMap.cs" />
-    <Compile Include="Generators\SqliteColumn.cs" />
-    <Compile Include="Generators\SqliteTypeMap.cs" />
-    <Compile Include="Generators\SqlServer2000TypeMap.cs" />
-    <Compile Include="Generators\SqlServer2005TypeMap.cs" />
-    <Compile Include="Generators\SqlServer2008TypeMap.cs" />
-    <Compile Include="Generators\SqlServerCeGenerator.cs" />
-    <Compile Include="Generators\SqlServerCeTypeMap.cs" />
-    <Compile Include="Generators\SqlServerColumn.cs" />
-    <Compile Include="Generators\TypeMapBase.cs" />
-=======
-    <Compile Include="Generators\Jet\JetColumn.cs" />
-    <Compile Include="Generators\Jet\JetGenerator.cs" />
-    <Compile Include="Generators\Jet\JetQuoter.cs" />
-    <Compile Include="Generators\Jet\JetTypeMap.cs" />
-    <Compile Include="Generators\MySql\MySqlColumn.cs" />
-    <Compile Include="Generators\MySql\MySqlQuoter.cs" />
-    <Compile Include="Generators\MySql\MySqlTypeMap.cs" />
-    <Compile Include="Generators\DatabaseOperationNotSupportedExecption.cs" />
-    <Compile Include="Generators\Oracle\OracleColumn.cs" />
-    <Compile Include="Generators\Oracle\OracleQuoter.cs" />
-    <Compile Include="Generators\Oracle\OracleTypeMap.cs" />
-    <Compile Include="Generators\Postgres\PostgresQuoter.cs" />
-    <Compile Include="Generators\Postgres\PostgresColumn.cs" />
-    <Compile Include="Generators\Postgres\PostgresGenerator.cs" />
-    <Compile Include="Generators\Postgres\PostgresTypeMap.cs" />
-    <Compile Include="Generators\SQLite\SqliteColumn.cs" />
-    <Compile Include="Generators\SQLite\SqliteQuoter.cs" />
-    <Compile Include="Generators\SQLite\SqliteTypeMap.cs" />
-    <Compile Include="Generators\SqlServer\SqlServer2000TypeMap.cs" />
-    <Compile Include="Generators\SqlServer\SqlServer2005TypeMap.cs" />
-    <Compile Include="Generators\SqlServer\SqlServer2008TypeMap.cs" />
-    <Compile Include="Generators\SqlServer\SqlServerCeGenerator.cs" />
-    <Compile Include="Generators\SqlServer\SqlServerCeTypeMap.cs" />
-    <Compile Include="Generators\SqlServer\SqlServerColumn.cs" />
-    <Compile Include="Generators\Base\TypeMapBase.cs" />
-    <Compile Include="Generators\SqlServer\SqlServerQuoter.cs" />
->>>>>>> 96bd4040
-    <Compile Include="IAnnouncer.cs" />
-    <Compile Include="Generators\MySql\MySqlGenerator.cs" />
-    <Compile Include="Generators\Base\GeneratorBase.cs" />
-    <Compile Include="Generators\Oracle\OracleGenerator.cs" />
-    <Compile Include="Generators\SqlServer\SqlServer2000Generator.cs" />
-    <Compile Include="Generators\SqlServer\SqlServer2005Generator.cs" />
-    <Compile Include="Generators\SqlServer\SqlServer2008Generator.cs" />
-    <Compile Include="IFormattingAnnouncer.cs" />
-    <Compile Include="IMigrationRunner.cs" />
-    <Compile Include="Initialization\AssemblyLoader\AssemblyLoaderFactory.cs" />
-    <Compile Include="Initialization\AssemblyLoader\AssemblyLoaderFromFile.cs" />
-    <Compile Include="Initialization\AssemblyLoader\AssemblyLoaderFromName.cs" />
-    <Compile Include="Initialization\AssemblyLoader\IAssemblyLoader.cs" />
-    <Compile Include="Initialization\IRunnerContext.cs" />
-    <Compile Include="Initialization\RunnerContext.cs" />
-    <Compile Include="Initialization\TaskExecutor.cs" />
-    <Compile Include="IProfileLoader.cs" />
-    <Compile Include="IVersionLoader.cs" />
-    <Compile Include="Processors\Jet\JetProcessor.cs" />
-    <Compile Include="Processors\Jet\JetProcessorFactory.cs" />
-    <Compile Include="Processors\MigrationProcessorFactory.cs" />
-    <Compile Include="Processors\MySql\MySqlProcessor.cs" />
-    <Compile Include="Processors\MySql\MySqlProcessorFactory.cs" />
-    <Compile Include="Processors\Oracle\OracleFactory.cs" />
-    <Compile Include="Processors\Oracle\OracleProcessor.cs" />
-    <Compile Include="Processors\Oracle\OracleProcessorFactory.cs" />
-    <Compile Include="Processors\Postgres\PostgresProcessor.cs" />
-    <Compile Include="Processors\Postgres\PostgresProcessorFactory.cs" />
-    <Compile Include="Processors\ProcessorFactory.cs" />
-    <Compile Include="Processors\ProcessorOptions.cs" />
-    <Compile Include="Processors\SqlServer\SqlServerCeProcessor.cs" />
-    <Compile Include="Processors\SqlServer\SqlServer2008ProcessorFactory.cs" />
-    <Compile Include="Processors\SqlServer\SqlServer2005ProcessorFactory.cs" />
-    <Compile Include="Processors\SqlServer\SqlServer2000ProcessorFactory.cs" />
-    <Compile Include="Processors\SqlServer\SqlServerCeProcessorFactory.cs" />
-    <Compile Include="Processors\SqlServer\SqlServerProcessorFactory.cs" />
-    <Compile Include="Processors\IMigrationProcessorFactory.cs" />
-    <Compile Include="MigrationLoader.cs" />
-    <Compile Include="IMigrationLoader.cs" />
-    <Compile Include="MigrationRunner.cs" />
-    <Compile Include="Generators\SQLite\SqliteGenerator.cs" />
-    <Compile Include="Processors\Sqlite\SqliteProcessorFactory.cs" />
-    <Compile Include="Processors\ProcessorBase.cs" />
-    <Compile Include="Processors\Sqlite\SqliteProcessor.cs" />
-    <Compile Include="Processors\SqlServer\SqlServerProcessor.cs" />
-    <Compile Include="ProfileLoader.cs" />
-    <Compile Include="Properties\AssemblyInfo.cs" />
-    <Compile Include="StopWatch.cs" />
-    <Compile Include="Versioning\VersionInfo.cs" />
-    <Compile Include="Versioning\VersionMigration.cs" />
-    <Compile Include="VersionLoader.cs" />
-  </ItemGroup>
-  <ItemGroup>
-    <ProjectReference Include="..\FluentMigrator\FluentMigrator.csproj">
-      <Project>{FD9410F9-6FEA-47F7-A78E-B4F6FB0539B8}</Project>
-      <Name>FluentMigrator</Name>
-    </ProjectReference>
-  </ItemGroup>
-  <ItemGroup>
-    <Content Include="SQLServerCENative\amd64\Microsoft.VC90.CRT\msvcr90.dll">
-      <CopyToOutputDirectory>Always</CopyToOutputDirectory>
-    </Content>
-    <Content Include="SQLServerCENative\amd64\Microsoft.VC90.CRT\README_ENU.txt">
-      <CopyToOutputDirectory>Always</CopyToOutputDirectory>
-    </Content>
-    <Content Include="SQLServerCENative\amd64\sqlceca40.dll">
-      <CopyToOutputDirectory>Always</CopyToOutputDirectory>
-    </Content>
-    <Content Include="SQLServerCENative\amd64\sqlcecompact40.dll">
-      <CopyToOutputDirectory>Always</CopyToOutputDirectory>
-    </Content>
-    <Content Include="SQLServerCENative\amd64\sqlceer40EN.dll">
-      <CopyToOutputDirectory>Always</CopyToOutputDirectory>
-    </Content>
-    <Content Include="SQLServerCENative\amd64\sqlceme40.dll">
-      <CopyToOutputDirectory>Always</CopyToOutputDirectory>
-    </Content>
-    <Content Include="SQLServerCENative\amd64\sqlceqp40.dll">
-      <CopyToOutputDirectory>Always</CopyToOutputDirectory>
-    </Content>
-    <Content Include="SQLServerCENative\amd64\sqlcese40.dll">
-      <CopyToOutputDirectory>Always</CopyToOutputDirectory>
-    </Content>
-    <Content Include="SQLServerCENative\x86\Microsoft.VC90.CRT\msvcr90.dll">
-      <CopyToOutputDirectory>Always</CopyToOutputDirectory>
-    </Content>
-    <Content Include="SQLServerCENative\x86\Microsoft.VC90.CRT\README_ENU.txt">
-      <CopyToOutputDirectory>Always</CopyToOutputDirectory>
-    </Content>
-    <Content Include="SQLServerCENative\x86\sqlceca40.dll">
-      <CopyToOutputDirectory>Always</CopyToOutputDirectory>
-    </Content>
-    <Content Include="SQLServerCENative\x86\sqlcecompact40.dll">
-      <CopyToOutputDirectory>Always</CopyToOutputDirectory>
-    </Content>
-    <Content Include="SQLServerCENative\x86\sqlceer40EN.dll">
-      <CopyToOutputDirectory>Always</CopyToOutputDirectory>
-    </Content>
-    <Content Include="SQLServerCENative\x86\sqlceme40.dll">
-      <CopyToOutputDirectory>Always</CopyToOutputDirectory>
-    </Content>
-    <Content Include="SQLServerCENative\x86\sqlceqp40.dll">
-      <CopyToOutputDirectory>Always</CopyToOutputDirectory>
-    </Content>
-    <Content Include="SQLServerCENative\x86\sqlcese40.dll">
-      <CopyToOutputDirectory>Always</CopyToOutputDirectory>
-    </Content>
-  </ItemGroup>
-  <ItemGroup>
-    <BootstrapperPackage Include="Microsoft.Net.Client.3.5">
-      <Visible>False</Visible>
-      <ProductName>.NET Framework 3.5 SP1 Client Profile</ProductName>
-      <Install>false</Install>
-    </BootstrapperPackage>
-    <BootstrapperPackage Include="Microsoft.Net.Framework.3.5.SP1">
-      <Visible>False</Visible>
-      <ProductName>.NET Framework 3.5 SP1</ProductName>
-      <Install>true</Install>
-    </BootstrapperPackage>
-    <BootstrapperPackage Include="Microsoft.Windows.Installer.3.1">
-      <Visible>False</Visible>
-      <ProductName>Windows Installer 3.1</ProductName>
-      <Install>true</Install>
-    </BootstrapperPackage>
-  </ItemGroup>
-  <ItemGroup>
-    <Content Include="SQLServerCENative\amd64\Microsoft.VC90.CRT\Microsoft.VC90.CRT.manifest">
-      <CopyToOutputDirectory>Always</CopyToOutputDirectory>
-    </Content>
-    <Content Include="SQLServerCENative\x86\Microsoft.VC90.CRT\Microsoft.VC90.CRT.manifest">
-      <CopyToOutputDirectory>Always</CopyToOutputDirectory>
-    </Content>
-  </ItemGroup>
-  <Import Project="$(MSBuildToolsPath)\Microsoft.CSharp.targets" />
-  <Import Project="$(MSBuildBinPath)\Microsoft.CSharp.targets" />
-  <PropertyGroup>
-    <PostBuildEvent>
-    </PostBuildEvent>
-  </PropertyGroup>
+﻿<?xml version="1.0" encoding="utf-8"?>
+<Project ToolsVersion="4.0" DefaultTargets="Build" xmlns="http://schemas.microsoft.com/developer/msbuild/2003">
+  <PropertyGroup>
+    <Configuration Condition=" '$(Configuration)' == '' ">Debug</Configuration>
+    <Platform Condition=" '$(Platform)' == '' ">AnyCPU</Platform>
+    <ProductVersion>9.0.30729</ProductVersion>
+    <SchemaVersion>2.0</SchemaVersion>
+    <ProjectGuid>{CB468AD6-60C2-42E9-B3B0-01968EF94C65}</ProjectGuid>
+    <OutputType>Library</OutputType>
+    <AppDesignerFolder>Properties</AppDesignerFolder>
+    <RootNamespace>FluentMigrator.Runner</RootNamespace>
+    <AssemblyName>FluentMigrator.Runner</AssemblyName>
+    <TargetFrameworkVersion>v3.5</TargetFrameworkVersion>
+    <FileAlignment>512</FileAlignment>
+    <FileUpgradeFlags>
+    </FileUpgradeFlags>
+    <OldToolsVersion>3.5</OldToolsVersion>
+    <UpgradeBackupLocation />
+    <PublishUrl>publish\</PublishUrl>
+    <Install>true</Install>
+    <InstallFrom>Disk</InstallFrom>
+    <UpdateEnabled>false</UpdateEnabled>
+    <UpdateMode>Foreground</UpdateMode>
+    <UpdateInterval>7</UpdateInterval>
+    <UpdateIntervalUnits>Days</UpdateIntervalUnits>
+    <UpdatePeriodically>false</UpdatePeriodically>
+    <UpdateRequired>false</UpdateRequired>
+    <MapFileExtensions>true</MapFileExtensions>
+    <ApplicationRevision>0</ApplicationRevision>
+    <ApplicationVersion>1.0.0.%2a</ApplicationVersion>
+    <IsWebBootstrapper>false</IsWebBootstrapper>
+    <UseApplicationTrust>false</UseApplicationTrust>
+    <BootstrapperEnabled>true</BootstrapperEnabled>
+    <TargetFrameworkProfile />
+  </PropertyGroup>
+  <PropertyGroup Condition=" '$(Configuration)|$(Platform)' == 'Debug|AnyCPU' ">
+    <DebugSymbols>true</DebugSymbols>
+    <DebugType>full</DebugType>
+    <Optimize>false</Optimize>
+    <OutputPath>bin\Debug\</OutputPath>
+    <DefineConstants>DEBUG;TRACE</DefineConstants>
+    <ErrorReport>prompt</ErrorReport>
+    <WarningLevel>4</WarningLevel>
+    <PlatformTarget>AnyCPU</PlatformTarget>
+    <CodeAnalysisRuleSet>AllRules.ruleset</CodeAnalysisRuleSet>
+  </PropertyGroup>
+  <PropertyGroup Condition=" '$(Configuration)|$(Platform)' == 'Release|AnyCPU' ">
+    <DebugType>pdbonly</DebugType>
+    <Optimize>true</Optimize>
+    <OutputPath>bin\Release\</OutputPath>
+    <DefineConstants>TRACE</DefineConstants>
+    <ErrorReport>prompt</ErrorReport>
+    <WarningLevel>4</WarningLevel>
+    <PlatformTarget>x86</PlatformTarget>
+    <CodeAnalysisRuleSet>AllRules.ruleset</CodeAnalysisRuleSet>
+  </PropertyGroup>
+  <PropertyGroup Condition=" '$(Configuration)|$(Platform)' == 'AutomatedRelease|AnyCPU' ">
+    <OutputPath>..\..\build\AutomatedRelease\</OutputPath>
+    <DefineConstants>TRACE</DefineConstants>
+    <Optimize>true</Optimize>
+    <DebugType>pdbonly</DebugType>
+    <PlatformTarget>AnyCPU</PlatformTarget>
+    <CodeAnalysisUseTypeNameInSuppression>true</CodeAnalysisUseTypeNameInSuppression>
+    <CodeAnalysisModuleSuppressionsFile>GlobalSuppressions.cs</CodeAnalysisModuleSuppressionsFile>
+    <ErrorReport>prompt</ErrorReport>
+    <CodeAnalysisRuleSet>AllRules.ruleset</CodeAnalysisRuleSet>
+    <WarningLevel>4</WarningLevel>
+  </PropertyGroup>
+  <PropertyGroup Condition=" '$(Configuration)|$(Platform)' == 'Debug|x86' ">
+    <DebugSymbols>true</DebugSymbols>
+    <OutputPath>..\..\build\</OutputPath>
+    <DefineConstants>DEBUG;TRACE</DefineConstants>
+    <DebugType>full</DebugType>
+    <PlatformTarget>x86</PlatformTarget>
+    <CodeAnalysisUseTypeNameInSuppression>true</CodeAnalysisUseTypeNameInSuppression>
+    <CodeAnalysisModuleSuppressionsFile>GlobalSuppressions.cs</CodeAnalysisModuleSuppressionsFile>
+    <ErrorReport>prompt</ErrorReport>
+    <CodeAnalysisRuleSet>AllRules.ruleset</CodeAnalysisRuleSet>
+    <WarningLevel>4</WarningLevel>
+    <Optimize>false</Optimize>
+  </PropertyGroup>
+  <PropertyGroup Condition=" '$(Configuration)|$(Platform)' == 'Release|x86' ">
+    <OutputPath>bin\x86\Release\</OutputPath>
+    <DefineConstants>TRACE</DefineConstants>
+    <Optimize>true</Optimize>
+    <DebugType>pdbonly</DebugType>
+    <PlatformTarget>x86</PlatformTarget>
+    <CodeAnalysisUseTypeNameInSuppression>true</CodeAnalysisUseTypeNameInSuppression>
+    <CodeAnalysisModuleSuppressionsFile>GlobalSuppressions.cs</CodeAnalysisModuleSuppressionsFile>
+    <ErrorReport>prompt</ErrorReport>
+    <CodeAnalysisRuleSet>AllRules.ruleset</CodeAnalysisRuleSet>
+    <WarningLevel>4</WarningLevel>
+  </PropertyGroup>
+  <PropertyGroup Condition=" '$(Configuration)|$(Platform)' == 'AutomatedRelease|x86' ">
+    <OutputPath>bin\x86\AutomatedRelease\</OutputPath>
+    <DefineConstants>TRACE</DefineConstants>
+    <Optimize>true</Optimize>
+    <DebugType>pdbonly</DebugType>
+    <PlatformTarget>x86</PlatformTarget>
+    <CodeAnalysisUseTypeNameInSuppression>true</CodeAnalysisUseTypeNameInSuppression>
+    <CodeAnalysisModuleSuppressionsFile>GlobalSuppressions.cs</CodeAnalysisModuleSuppressionsFile>
+    <ErrorReport>prompt</ErrorReport>
+    <CodeAnalysisRuleSet>AllRules.ruleset</CodeAnalysisRuleSet>
+    <WarningLevel>4</WarningLevel>
+  </PropertyGroup>
+  <ItemGroup>
+    <Reference Include="MySql.Data, Version=1.0.10.1, Culture=neutral, PublicKeyToken=c5687fc88969c44d">
+      <SpecificVersion>False</SpecificVersion>
+      <HintPath>..\..\lib\MySql.Data.dll</HintPath>
+    </Reference>
+    <Reference Include="Npgsql, Version=2.0.11.0, Culture=neutral, PublicKeyToken=5d8b90d52f46fda7, processorArchitecture=MSIL">
+      <SpecificVersion>False</SpecificVersion>
+      <HintPath>..\..\lib\Postgres\Npgsql.dll</HintPath>
+    </Reference>
+    <Reference Include="System" />
+    <Reference Include="System.Core">
+      <RequiredTargetFramework>3.5</RequiredTargetFramework>
+    </Reference>
+    <Reference Include="System.configuration" />
+    <Reference Include="System.Data.SQLite">
+      <HintPath>..\..\lib\System.Data.SQLite.dll</HintPath>
+    </Reference>
+    <Reference Include="System.Data.SqlServerCe, Version=4.0.0.1, Culture=neutral, PublicKeyToken=89845dcd8080cc91, processorArchitecture=MSIL">
+      <SpecificVersion>False</SpecificVersion>
+      <HintPath>..\..\lib\SQLServerCE4\Private\System.Data.SqlServerCe.dll</HintPath>
+    </Reference>
+    <Reference Include="System.Xml.Linq">
+      <RequiredTargetFramework>3.5</RequiredTargetFramework>
+    </Reference>
+    <Reference Include="System.Data.DataSetExtensions">
+      <RequiredTargetFramework>3.5</RequiredTargetFramework>
+    </Reference>
+    <Reference Include="System.Data" />
+    <Reference Include="System.Xml" />
+  </ItemGroup>
+  <ItemGroup>
+    <Compile Include="..\SolutionInfo.cs">
+      <Link>SolutionInfo.cs</Link>
+    </Compile>
+    <Compile Include="Announcers\BaseAnnouncer.cs" />
+    <Compile Include="Announcers\CompositeAnnouncer.cs" />
+    <Compile Include="Announcers\NullAnnouncer.cs" />
+    <Compile Include="Announcers\TextWriterAnnouncer.cs" />
+    <Compile Include="CompatabilityMode.cs" />
+    <Compile Include="Generators\Base\ColumnBase.cs" />
+    <Compile Include="Extensions\CompatabilityModeExtension.cs" />
+    <Compile Include="Generators\Generic\GenericQuoter.cs" />
+    <Compile Include="Generators\Generic\GenericGenerator.cs" />
+    <Compile Include="Generators\IColumn.cs" />
+    <Compile Include="Generators\IQuoter.cs" />
+    <Compile Include="Generators\ITypeMap.cs" />
+    <Compile Include="Generators\Jet\JetColumn.cs" />
+    <Compile Include="Generators\Jet\JetGenerator.cs" />
+    <Compile Include="Generators\Jet\JetQuoter.cs" />
+    <Compile Include="Generators\Jet\JetTypeMap.cs" />
+    <Compile Include="Generators\MySql\MySqlColumn.cs" />
+    <Compile Include="Generators\MySql\MySqlQuoter.cs" />
+    <Compile Include="Generators\MySql\MySqlTypeMap.cs" />
+    <Compile Include="Generators\DatabaseOperationNotSupportedExecption.cs" />
+    <Compile Include="Generators\Oracle\OracleColumn.cs" />
+    <Compile Include="Generators\Oracle\OracleQuoter.cs" />
+    <Compile Include="Generators\Oracle\OracleTypeMap.cs" />
+    <Compile Include="Generators\Postgres\PostgresQuoter.cs" />
+    <Compile Include="Generators\Postgres\PostgresColumn.cs" />
+    <Compile Include="Generators\Postgres\PostgresGenerator.cs" />
+    <Compile Include="Generators\Postgres\PostgresTypeMap.cs" />
+    <Compile Include="Generators\SQLite\SqliteColumn.cs" />
+    <Compile Include="Generators\SQLite\SqliteQuoter.cs" />
+    <Compile Include="Generators\SQLite\SqliteTypeMap.cs" />
+    <Compile Include="Generators\SqlServer\SqlServer2000TypeMap.cs" />
+    <Compile Include="Generators\SqlServer\SqlServer2005TypeMap.cs" />
+    <Compile Include="Generators\SqlServer\SqlServer2008TypeMap.cs" />
+    <Compile Include="Generators\SqlServer\SqlServerCeGenerator.cs" />
+    <Compile Include="Generators\SqlServer\SqlServerCeTypeMap.cs" />
+    <Compile Include="Generators\SqlServer\SqlServerColumn.cs" />
+    <Compile Include="Generators\Base\TypeMapBase.cs" />
+    <Compile Include="Generators\SqlServer\SqlServerQuoter.cs" />
+    <Compile Include="IAnnouncer.cs" />
+    <Compile Include="Generators\MySql\MySqlGenerator.cs" />
+    <Compile Include="Generators\Base\GeneratorBase.cs" />
+    <Compile Include="Generators\Oracle\OracleGenerator.cs" />
+    <Compile Include="Generators\SqlServer\SqlServer2000Generator.cs" />
+    <Compile Include="Generators\SqlServer\SqlServer2005Generator.cs" />
+    <Compile Include="Generators\SqlServer\SqlServer2008Generator.cs" />
+    <Compile Include="IFormattingAnnouncer.cs" />
+    <Compile Include="IMigrationRunner.cs" />
+    <Compile Include="Initialization\AssemblyLoader\AssemblyLoaderFactory.cs" />
+    <Compile Include="Initialization\AssemblyLoader\AssemblyLoaderFromFile.cs" />
+    <Compile Include="Initialization\AssemblyLoader\AssemblyLoaderFromName.cs" />
+    <Compile Include="Initialization\AssemblyLoader\IAssemblyLoader.cs" />
+    <Compile Include="Initialization\IRunnerContext.cs" />
+    <Compile Include="Initialization\RunnerContext.cs" />
+    <Compile Include="Initialization\TaskExecutor.cs" />
+    <Compile Include="IProfileLoader.cs" />
+    <Compile Include="IVersionLoader.cs" />
+    <Compile Include="Processors\Jet\JetProcessor.cs" />
+    <Compile Include="Processors\Jet\JetProcessorFactory.cs" />
+    <Compile Include="Processors\MigrationProcessorFactory.cs" />
+    <Compile Include="Processors\MySql\MySqlProcessor.cs" />
+    <Compile Include="Processors\MySql\MySqlProcessorFactory.cs" />
+    <Compile Include="Processors\Oracle\OracleFactory.cs" />
+    <Compile Include="Processors\Oracle\OracleProcessor.cs" />
+    <Compile Include="Processors\Oracle\OracleProcessorFactory.cs" />
+    <Compile Include="Processors\Postgres\PostgresProcessor.cs" />
+    <Compile Include="Processors\Postgres\PostgresProcessorFactory.cs" />
+    <Compile Include="Processors\ProcessorFactory.cs" />
+    <Compile Include="Processors\ProcessorOptions.cs" />
+    <Compile Include="Processors\SqlServer\SqlServerCeProcessor.cs" />
+    <Compile Include="Processors\SqlServer\SqlServer2008ProcessorFactory.cs" />
+    <Compile Include="Processors\SqlServer\SqlServer2005ProcessorFactory.cs" />
+    <Compile Include="Processors\SqlServer\SqlServer2000ProcessorFactory.cs" />
+    <Compile Include="Processors\SqlServer\SqlServerCeProcessorFactory.cs" />
+    <Compile Include="Processors\SqlServer\SqlServerProcessorFactory.cs" />
+    <Compile Include="Processors\IMigrationProcessorFactory.cs" />
+    <Compile Include="MigrationLoader.cs" />
+    <Compile Include="IMigrationLoader.cs" />
+    <Compile Include="MigrationRunner.cs" />
+    <Compile Include="Generators\SQLite\SqliteGenerator.cs" />
+    <Compile Include="Processors\Sqlite\SqliteProcessorFactory.cs" />
+    <Compile Include="Processors\ProcessorBase.cs" />
+    <Compile Include="Processors\Sqlite\SqliteProcessor.cs" />
+    <Compile Include="Processors\SqlServer\SqlServerProcessor.cs" />
+    <Compile Include="ProfileLoader.cs" />
+    <Compile Include="Properties\AssemblyInfo.cs" />
+    <Compile Include="StopWatch.cs" />
+    <Compile Include="Versioning\VersionInfo.cs" />
+    <Compile Include="Versioning\VersionMigration.cs" />
+    <Compile Include="VersionLoader.cs" />
+  </ItemGroup>
+  <ItemGroup>
+    <ProjectReference Include="..\FluentMigrator\FluentMigrator.csproj">
+      <Project>{FD9410F9-6FEA-47F7-A78E-B4F6FB0539B8}</Project>
+      <Name>FluentMigrator</Name>
+    </ProjectReference>
+  </ItemGroup>
+  <ItemGroup>
+    <Content Include="SQLServerCENative\amd64\Microsoft.VC90.CRT\msvcr90.dll">
+      <CopyToOutputDirectory>Always</CopyToOutputDirectory>
+    </Content>
+    <Content Include="SQLServerCENative\amd64\Microsoft.VC90.CRT\README_ENU.txt">
+      <CopyToOutputDirectory>Always</CopyToOutputDirectory>
+    </Content>
+    <Content Include="SQLServerCENative\amd64\sqlceca40.dll">
+      <CopyToOutputDirectory>Always</CopyToOutputDirectory>
+    </Content>
+    <Content Include="SQLServerCENative\amd64\sqlcecompact40.dll">
+      <CopyToOutputDirectory>Always</CopyToOutputDirectory>
+    </Content>
+    <Content Include="SQLServerCENative\amd64\sqlceer40EN.dll">
+      <CopyToOutputDirectory>Always</CopyToOutputDirectory>
+    </Content>
+    <Content Include="SQLServerCENative\amd64\sqlceme40.dll">
+      <CopyToOutputDirectory>Always</CopyToOutputDirectory>
+    </Content>
+    <Content Include="SQLServerCENative\amd64\sqlceqp40.dll">
+      <CopyToOutputDirectory>Always</CopyToOutputDirectory>
+    </Content>
+    <Content Include="SQLServerCENative\amd64\sqlcese40.dll">
+      <CopyToOutputDirectory>Always</CopyToOutputDirectory>
+    </Content>
+    <Content Include="SQLServerCENative\x86\Microsoft.VC90.CRT\msvcr90.dll">
+      <CopyToOutputDirectory>Always</CopyToOutputDirectory>
+    </Content>
+    <Content Include="SQLServerCENative\x86\Microsoft.VC90.CRT\README_ENU.txt">
+      <CopyToOutputDirectory>Always</CopyToOutputDirectory>
+    </Content>
+    <Content Include="SQLServerCENative\x86\sqlceca40.dll">
+      <CopyToOutputDirectory>Always</CopyToOutputDirectory>
+    </Content>
+    <Content Include="SQLServerCENative\x86\sqlcecompact40.dll">
+      <CopyToOutputDirectory>Always</CopyToOutputDirectory>
+    </Content>
+    <Content Include="SQLServerCENative\x86\sqlceer40EN.dll">
+      <CopyToOutputDirectory>Always</CopyToOutputDirectory>
+    </Content>
+    <Content Include="SQLServerCENative\x86\sqlceme40.dll">
+      <CopyToOutputDirectory>Always</CopyToOutputDirectory>
+    </Content>
+    <Content Include="SQLServerCENative\x86\sqlceqp40.dll">
+      <CopyToOutputDirectory>Always</CopyToOutputDirectory>
+    </Content>
+    <Content Include="SQLServerCENative\x86\sqlcese40.dll">
+      <CopyToOutputDirectory>Always</CopyToOutputDirectory>
+    </Content>
+  </ItemGroup>
+  <ItemGroup>
+    <BootstrapperPackage Include="Microsoft.Net.Client.3.5">
+      <Visible>False</Visible>
+      <ProductName>.NET Framework 3.5 SP1 Client Profile</ProductName>
+      <Install>false</Install>
+    </BootstrapperPackage>
+    <BootstrapperPackage Include="Microsoft.Net.Framework.3.5.SP1">
+      <Visible>False</Visible>
+      <ProductName>.NET Framework 3.5 SP1</ProductName>
+      <Install>true</Install>
+    </BootstrapperPackage>
+    <BootstrapperPackage Include="Microsoft.Windows.Installer.3.1">
+      <Visible>False</Visible>
+      <ProductName>Windows Installer 3.1</ProductName>
+      <Install>true</Install>
+    </BootstrapperPackage>
+  </ItemGroup>
+  <ItemGroup>
+    <Content Include="SQLServerCENative\amd64\Microsoft.VC90.CRT\Microsoft.VC90.CRT.manifest">
+      <CopyToOutputDirectory>Always</CopyToOutputDirectory>
+    </Content>
+    <Content Include="SQLServerCENative\x86\Microsoft.VC90.CRT\Microsoft.VC90.CRT.manifest">
+      <CopyToOutputDirectory>Always</CopyToOutputDirectory>
+    </Content>
+  </ItemGroup>
+  <Import Project="$(MSBuildToolsPath)\Microsoft.CSharp.targets" />
+  <Import Project="$(MSBuildBinPath)\Microsoft.CSharp.targets" />
+  <PropertyGroup>
+    <PostBuildEvent>
+    </PostBuildEvent>
+  </PropertyGroup>
   <!-- To modify your build process, add your task inside one of the targets below and uncomment it. 
        Other similar extension points exist, see Microsoft.Common.targets.
   <Target Name="BeforeBuild">
   </Target>
   <Target Name="AfterBuild">
   </Target>
-  -->
+  -->
 </Project>