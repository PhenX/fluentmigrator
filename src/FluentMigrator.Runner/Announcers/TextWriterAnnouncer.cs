﻿#region License

// Copyright (c) 2007-2009, Sean Chambers <schambers80@gmail.com>
// 
// Licensed under the Apache License, Version 2.0 (the "License");
// you may not use this file except in compliance with the License.
// You may obtain a copy of the License at
// 
// http://www.apache.org/licenses/LICENSE-2.0
// 
// Unless required by applicable law or agreed to in writing, software
// distributed under the License is distributed on an "AS IS" BASIS,
// WITHOUT WARRANTIES OR CONDITIONS OF ANY KIND, either express or implied.
// See the License for the specific language governing permissions and
// limitations under the License.

#endregion

using System;
using System.IO;

namespace FluentMigrator.Runner.Announcers
{
    public class TextWriterAnnouncer : Announcer
    {
        private readonly Action<string> write;

        public TextWriterAnnouncer(TextWriter writer)
            : this(writer.Write)
        {
        }

        public TextWriterAnnouncer(Action<string> write)
        {
<<<<<<< HEAD
            NonSqlPrefix = "/* ";
            NonSqlWrapper = sql => string.Format("{0}{1} */", NonSqlPrefix, sql);
        }


        public string NonSqlPrefix { get; set; }

        public Func<string, string> NonSqlWrapper { get; set; }

        #region IAnnouncer Members

        public override void Heading(string message)
        {
            Write(NonSqlWrapper((message + " ").PadRight(75, '=')) + Environment.NewLine + Environment.NewLine);
        }

        public override void Say(string message)
        {
            Info(NonSqlWrapper(message));
        }

        public override void Sql(string sql)
        {
            if (!ShowSql)
                return;

            if (!string.IsNullOrEmpty(sql))
                Info(sql);
            else
                Say("No SQL statement executed.");
=======
            this.write = write;
        }

        public override void Heading(string message)
        {
            base.Heading(string.Format("{0} ", message).PadRight(75, '='));
            write(Environment.NewLine);
>>>>>>> 333ecc66
        }

        public override void ElapsedTime(TimeSpan timeSpan)
        {
            base.ElapsedTime(timeSpan);
            write(Environment.NewLine);
        }

<<<<<<< HEAD
        public override void Error(string message)
        {
            Write(NonSqlWrapper("ERROR: " + message));
            Write(Environment.NewLine);
        }

        #endregion

        private void Info(string message)
=======
        public override void Write(string message, bool escaped)
>>>>>>> 333ecc66
        {
            write(escaped ? string.Format("/* {0} */", message) : message);
            write(Environment.NewLine);
        }
    }
}<|MERGE_RESOLUTION|>--- conflicted
+++ resolved
@@ -32,38 +32,6 @@
 
         public TextWriterAnnouncer(Action<string> write)
         {
-<<<<<<< HEAD
-            NonSqlPrefix = "/* ";
-            NonSqlWrapper = sql => string.Format("{0}{1} */", NonSqlPrefix, sql);
-        }
-
-
-        public string NonSqlPrefix { get; set; }
-
-        public Func<string, string> NonSqlWrapper { get; set; }
-
-        #region IAnnouncer Members
-
-        public override void Heading(string message)
-        {
-            Write(NonSqlWrapper((message + " ").PadRight(75, '=')) + Environment.NewLine + Environment.NewLine);
-        }
-
-        public override void Say(string message)
-        {
-            Info(NonSqlWrapper(message));
-        }
-
-        public override void Sql(string sql)
-        {
-            if (!ShowSql)
-                return;
-
-            if (!string.IsNullOrEmpty(sql))
-                Info(sql);
-            else
-                Say("No SQL statement executed.");
-=======
             this.write = write;
         }
 
@@ -71,7 +39,6 @@
         {
             base.Heading(string.Format("{0} ", message).PadRight(75, '='));
             write(Environment.NewLine);
->>>>>>> 333ecc66
         }
 
         public override void ElapsedTime(TimeSpan timeSpan)
@@ -80,19 +47,7 @@
             write(Environment.NewLine);
         }
 
-<<<<<<< HEAD
-        public override void Error(string message)
-        {
-            Write(NonSqlWrapper("ERROR: " + message));
-            Write(Environment.NewLine);
-        }
-
-        #endregion
-
-        private void Info(string message)
-=======
         public override void Write(string message, bool escaped)
->>>>>>> 333ecc66
         {
             write(escaped ? string.Format("/* {0} */", message) : message);
             write(Environment.NewLine);
