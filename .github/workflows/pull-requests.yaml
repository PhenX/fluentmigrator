name: Pull Requests

on:
  pull_request_target:
    branches:
    - '*'
  push:
    branches:
    - 'main'

env:
  solution: 'FluentMigrator.sln'
  buildPlatform: 'Any CPU'
  buildConfiguration: Release

jobs:
  build:
    name: Build & Test
    runs-on: ${{ matrix.os }}
    permissions:
      checks: write
      issues: write
      pull-requests: write

    strategy:
      matrix:
         include:
          - os: windows-latest
            dotnet-tfm: net48
          - os: ubuntu-latest
            dotnet-tfm: net8.0

    steps:
    - name: Checkout
      uses: actions/checkout@v4
      with:
        fetch-depth: 0

    - name: Install GitVersion
      uses: gittools/actions/gitversion/setup@v4.1.0
      with:
        versionSpec: 6.3.x

    - name: Execute GitVersion
      uses: gittools/actions/gitversion/execute@v4.1.0
      env:
        BUILD_BUILDNUMBER: ${{ env.GitVersion.NuGetVersionV2 }}
      with:
        updateAssemblyInfo: false

    - name: Setup dotnet SDK
      uses: actions/setup-dotnet@v4
      with:
        dotnet-version: '9.0.x'

    - name: Setup dotnet SDK
      uses: actions/setup-dotnet@v4
      with:
        dotnet-version: '10.0.x'

    - name: Setup .NET Framework 4.8 Developer Pack (Windows)
      if: matrix.os == 'windows-latest'
      shell: pwsh
      run: |
        # Check registry for .NET Framework 4.8 (Release >= 528040 indicates 4.8)
        try { $reg = Get-ItemProperty 'HKLM:\SOFTWARE\Microsoft\NET Framework Setup\NDP\v4\Full' -ErrorAction Stop; $release = $reg.Release } catch { $release = 0 }
        if ($release -ge 528040) {
          Write-Host ".NET Framework 4.8 or higher already installed (Release=$release). Skipping install."
          exit 0
        }
        Write-Host "No .NET Framework 4.8 Developer Pack found (Release=$release). Installing..."
        # Ensure TLS 1.2 for secure downloads
        [Net.ServicePointManager]::SecurityProtocol = [Net.SecurityProtocolType]::Tls12
        # Resolve the current Microsoft download link by scraping the official docs page
        $downloadPage = 'https://learn.microsoft.com/en-us/dotnet/framework/install/dotnet-48'
        Write-Host "Resolving installer URL from: $downloadPage"
        try {
          $page = (Invoke-WebRequest -Uri $downloadPage -ErrorAction Stop).Content
          if ($page -match 'https://download\.visualstudio\.microsoft\.com/[^\s"''<>]+ndp48-devpack-enu\.exe') { $link = $Matches[0] }
        } catch {
          $link = $null
        }
        if (-not $link) {
          throw "Failed to resolve download URL for ndp48-devpack-enu.exe from Microsoft documentation. Please update the workflow with a valid installer URL."
        }
        Write-Host "Resolved download URL: $link"
        $installerPath = Join-Path $env:TEMP 'ndp48-devpack-enu.exe'
        # Download with retries; prefer BITS when available
        $maxAttempts = 5
        for ($i = 1; $i -le $maxAttempts; $i++) {
          try {
            if (Get-Command Start-BitsTransfer -ErrorAction SilentlyContinue) {
              Start-BitsTransfer -Source $link -Destination $installerPath -ErrorAction Stop
            } else {
              Invoke-WebRequest -Uri $link -OutFile $installerPath -UseBasicParsing -ErrorAction Stop
            }
            break
          } catch {
            Write-Warning "Download attempt $i failed: $($_.Exception.Message)"
            if ($i -eq $maxAttempts) { throw "Failed to download .NET Framework 4.8 Developer Pack after $maxAttempts attempts." }
            Start-Sleep -Seconds (15 * $i)
          }
        }
        Write-Host "Running installer: $installerPath"
        Start-Process -FilePath $installerPath -ArgumentList '/quiet','/norestart' -Wait -ErrorAction Stop
        # Verify installation
        try { $reg = Get-ItemProperty 'HKLM:\SOFTWARE\Microsoft\NET Framework Setup\NDP\v4\Full' -ErrorAction Stop; $newRelease = $reg.Release } catch { $newRelease = 0 }
        if ($newRelease -ge 528040) {
          Write-Host ".NET Framework 4.8 Developer Pack installed (Release=$newRelease)."
        } else {
          throw ".NET Framework 4.8 installation completed but registry Release value is $newRelease."
        }
        # Cleanup
        if (Test-Path $installerPath) { Remove-Item $installerPath -Force -ErrorAction SilentlyContinue }
    - name: Restore, Build, Test
      run: dotnet test --framework ${{ matrix.dotnet-tfm }} --configuration ${{ env.buildConfiguration }} --verbosity quiet --logger trx --collect:"XPlat Code Coverage" --results-directory "TestResults-${{ matrix.dotnet-tfm }}"
      env:
        # Enable containers for integration tests only on Linux
        FM_TestConnectionStrings__MySql__ContainerEnabled: ${{ matrix.os == 'ubuntu-latest' }}
        FM_TestConnectionStrings__MySql__IsEnabled: ${{ matrix.os == 'ubuntu-latest' }}
        FM_TestConnectionStrings__Oracle__ContainerEnabled: ${{ matrix.os == 'ubuntu-latest' }}
        FM_TestConnectionStrings__Oracle__IsEnabled: ${{ matrix.os == 'ubuntu-latest' }}
        FM_TestConnectionStrings__Postgres__ContainerEnabled: ${{ matrix.os == 'ubuntu-latest' }}
        FM_TestConnectionStrings__Postgres__IsEnabled: ${{ matrix.os == 'ubuntu-latest' }}
        FM_TestConnectionStrings__SqlServer2016__ContainerEnabled: ${{ matrix.os == 'ubuntu-latest' }}
        FM_TestConnectionStrings__SqlServer2016__IsEnabled: ${{ matrix.os == 'ubuntu-latest' }}

    - name: Combine Coverage Reports
      uses: danielpalme/ReportGenerator-GitHub-Action@v5.5.0
<<<<<<< HEAD
      if: (!cancelled())
=======
      if: '!cancelled()'
>>>>>>> d4918cf3
      with:
        reports: "**/*.cobertura.xml"
        targetdir: "${{ github.workspace }}"
        reporttypes: "Cobertura"
        verbosity: "Info"
        title: "Code Coverage"
        tag: "${{ github.run_number }}_${{ github.run_id }}"
        toolpath: "reportgeneratortool"

    - name: Upload Combined Coverage XML
      uses: actions/upload-artifact@v4
<<<<<<< HEAD
      if: (!cancelled())
=======
      if: '!cancelled()'
>>>>>>> d4918cf3
      with:
        name: coverage-${{ matrix.os }}-${{ matrix.dotnet-tfm }}
        path: ${{ github.workspace }}/Cobertura.xml
        retention-days: 5

    - name: Publish Code Coverage Report
      uses: irongut/CodeCoverageSummary@v1.3.0
      if: matrix.os == 'ubuntu-latest' && (!cancelled())
      with:
        filename: "Cobertura.xml"
        badge: true
        fail_below_min: false
        format: markdown
        hide_branch_rate: false
        hide_complexity: false
        indicators: true
        output: both
        thresholds: "10 30"

    - name: Add Coverage PR Comment
      uses: marocchino/sticky-pull-request-comment@v2
      if: github.event_name == 'pull_request'
      with:
        recreate: true
        path: code-coverage-results.md

    - name: Upload Test Result Files
      uses: actions/upload-artifact@v4
      if: '!cancelled()'
      with:
        name: test-results-${{ matrix.os }}-${{ matrix.dotnet-tfm }}
        path: ${{ github.workspace }}/**/TestResults-${{ matrix.dotnet-tfm }}/**/*
        retention-days: 5

    - name: Publish Test Results
      uses: EnricoMi/publish-unit-test-result-action@v2
      # GitHub Actions initially only supported containerized actions, which is not supported on Windows
      # and this particular GitHub action from EnricoMi is a containerized action
      if: matrix.os == 'ubuntu-latest' && (!cancelled())
      with:
        files: "${{ github.workspace }}/**/*.trx"

    - name: Diagnostics (Linux)
      if: matrix.os == 'ubuntu-latest' && failure()
      run: |
        echo "=== dotnet --info ==="
        dotnet --info || true
        echo "=== Repo root listing ==="
        ls -la || true
        echo "=== Check test project obj folder ==="
        TEST_OBJ="test/FluentMigrator.Analyzers.Tests/obj"
        if [ -d "$TEST_OBJ" ]; then
          echo "Found $TEST_OBJ, listing contents (first 1000 chars of each file):"
          find "$TEST_OBJ" -type f -maxdepth 3 -print -exec sh -c 'echo "---- {} ----"; head -c 1000 "{}" || true; echo' \;
        else
          echo "$TEST_OBJ does not exist"
        fi
    - name: Diagnostics (Windows)
      if: matrix.os == 'windows-latest' && failure()
      shell: pwsh
      run: |
        Write-Host "=== dotnet --info ==="
        dotnet --info
        Write-Host "=== Repo root listing ==="
        Get-ChildItem -Force
        $testObj = "test\FluentMigrator.Analyzers.Tests\obj"
        Write-Host "=== Check test project obj folder ($testObj) ==="
        if (Test-Path $testObj) {
          Get-ChildItem -Path $testObj -Recurse -File | ForEach-Object {
            $file = $_.FullName
            Write-Host "---- $file ----"
            try {
              # Output the first 1000 lines
              Get-Content -Path $file -TotalCount 1000
            }
            catch {
              Write-Warning "Unable to read '$file': $($_.Exception.Message)"
            }
            Write-Host ""
          }
        } else {
          Write-Host "$testObj does not exist"
        }<|MERGE_RESOLUTION|>--- conflicted
+++ resolved
@@ -127,11 +127,7 @@
 
     - name: Combine Coverage Reports
       uses: danielpalme/ReportGenerator-GitHub-Action@v5.5.0
-<<<<<<< HEAD
-      if: (!cancelled())
-=======
       if: '!cancelled()'
->>>>>>> d4918cf3
       with:
         reports: "**/*.cobertura.xml"
         targetdir: "${{ github.workspace }}"
@@ -143,11 +139,7 @@
 
     - name: Upload Combined Coverage XML
       uses: actions/upload-artifact@v4
-<<<<<<< HEAD
-      if: (!cancelled())
-=======
       if: '!cancelled()'
->>>>>>> d4918cf3
       with:
         name: coverage-${{ matrix.os }}-${{ matrix.dotnet-tfm }}
         path: ${{ github.workspace }}/Cobertura.xml
