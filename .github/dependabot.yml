version: 2
updates:
- package-ecosystem: nuget
  groups:
    database-driver-dependencies:
      patterns:
        - "*Sqlite*"
        - "*Pgsql*"
        - "Microsoft.Data.SqlClient"
        - "*Firebird*"
        - "Oracle.ManagedDataAccess" # .NET Framework dependency for FluentMigrator.Console
        - "Oracle.ManagedDataAccess.Core" # .NET dependency for FluentMigrator.DotNet.Cli
        - "*Sql*"
        - "Snowflake*"
    # Dependency Injection and Microsoft Out-of-Box Dependencies (not included in the SDK)
    core-dependencies:
      patterns:
        - "Autofac*"
        # There may be a bug in dependabot with wildcards, so enumerating all "Microsoft.Extensions*" packages below
        - "Microsoft.Extensions.Configuration.Abstractions"
        - "Microsoft.Extensions.Configuration.Binder"
        - "Microsoft.Extensions.Configuration.EnvironmentVariables"
        - "Microsoft.Extensions.Configuration.UserSecrets"
        - "Microsoft.Extensions.DependencyInjection"
        - "Microsoft.Extensions.Logging"
        - "Microsoft.Extensions.Logging.Console"
        - "Microsoft.Extensions.Logging.Debug"
        - "Microsoft.Extensions.Options"
        - "Microsoft.Extensions.Options.ConfigurationExtensions"
        
    test-dependencies:
      patterns:
        - "Moq"
        - "NUnit*"
        - "Shouldly"
        - "Microsoft.NET.Test.Sdk"
        - "Brutal.Dev.StrongNameSigner"
<<<<<<< HEAD
    roslyn-analyzers-dependencies:
      patterns:
        - "Microsoft.CodeAnalysis*"
=======
        - "Testcontainers*"
    runner-dependencies:
      patterns:
        - "McMaster.Extensions.CommandLineUtils"
        - "AutoMapper"
    packaging-dependencies:
      patterns:
        - "SourceLink*"
>>>>>>> ad0b5079
    other-dependencies:
      patterns:
        - "FSharp*"
        - "JetBrains.Annotations"
  directory: "/"
  schedule:
    interval: daily
  open-pull-requests-limit: 20
  reviewers:
    - jzabroski
  ignore:
    # Don't update ourselves, even for the Sample project
    - dependency-name: FluentMigrator
      versions:
        - 5.0.0<|MERGE_RESOLUTION|>--- conflicted
+++ resolved
@@ -27,7 +27,7 @@
         - "Microsoft.Extensions.Logging.Debug"
         - "Microsoft.Extensions.Options"
         - "Microsoft.Extensions.Options.ConfigurationExtensions"
-        
+
     test-dependencies:
       patterns:
         - "Moq"
@@ -35,11 +35,6 @@
         - "Shouldly"
         - "Microsoft.NET.Test.Sdk"
         - "Brutal.Dev.StrongNameSigner"
-<<<<<<< HEAD
-    roslyn-analyzers-dependencies:
-      patterns:
-        - "Microsoft.CodeAnalysis*"
-=======
         - "Testcontainers*"
     runner-dependencies:
       patterns:
@@ -48,7 +43,9 @@
     packaging-dependencies:
       patterns:
         - "SourceLink*"
->>>>>>> ad0b5079
+    roslyn-analyzers-dependencies:
+      patterns:
+        - "Microsoft.CodeAnalysis*"
     other-dependencies:
       patterns:
         - "FSharp*"
