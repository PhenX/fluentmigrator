version: 2
updates:
- package-ecosystem: nuget
  groups:
    database-driver-dependencies:
      patterns:
        - "*Sqlite*"
        - "*Pgsql*"
        - "*Firebird*"
        - "Oracle.ManagedDataAccess" # .NET Framework dependency for FluentMigrator.Console
        - "Oracle.ManagedDataAccess.Core" # .NET dependency for FluentMigrator.DotNet.Cli
        - "*Sql*"
        - "Snowflake*"
    # Dependency Injection and Microsoft Out-of-Box Dependencies (not included in the SDK)
    core-dependencies:
      patterns:
        - "Autofac*"
        - "Microsoft.Extensions*"
    test-dependencies:
      patterns:
        - "Moq"
        - "NUnit*"
        - "Shouldly"
        - "Microsoft.NET.Test.Sdk"
        - "Brutal.Dev.StrongNameSigner"
<<<<<<< HEAD
        - "Testcontainers*"
=======
    packaging-dependencies:
      patterns:
        - "SourceLink*"
>>>>>>> f6a39e24
    other-dependencies:
      patterns:
        - "FSharp*"
        - "JetBrains.Annotations"
  directory: "/"
  schedule:
    interval: daily
  open-pull-requests-limit: 20
  reviewers:
    - jzabroski
  ignore:
    # Don't update ourselves, even for the Sample project
    - dependency-name: FluentMigrator
      versions:
        - 5.0.0<|MERGE_RESOLUTION|>--- conflicted
+++ resolved
@@ -23,13 +23,10 @@
         - "Shouldly"
         - "Microsoft.NET.Test.Sdk"
         - "Brutal.Dev.StrongNameSigner"
-<<<<<<< HEAD
         - "Testcontainers*"
-=======
     packaging-dependencies:
       patterns:
         - "SourceLink*"
->>>>>>> f6a39e24
     other-dependencies:
       patterns:
         - "FSharp*"
